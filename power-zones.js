/**
 * Power Zones Management System
 * Provides custom power zone configuration and management
 *
 * @class PowerZoneManager
 * @description Manages custom power zones with FTP-based calculations,
 * user-defined zones, and integration with workout generation
 */

export class PowerZoneManager {
  // Default FTP-based power zones (Coggan model)
  static DEFAULT_ZONES = {
    zone1: {
      min: 0.0,
      max: 0.55,
      name: 'Active Recovery',
      color: '#90EE90',
      description: 'Very easy spinning, recovery rides',
    },
    zone2: {
      min: 0.56,
      max: 0.75,
      name: 'Endurance',
      color: '#87CEEB',
      description: 'Aerobic base training, sustainable pace',
    },
    zone3: {
      min: 0.76,
      max: 0.9,
      name: 'Tempo',
      color: '#FFD700',
      description: 'Aerobic threshold, comfortably hard',
    },
    zone4: {
      min: 0.91,
      max: 1.05,
      name: 'Lactate Threshold',
      color: '#FFA500',
      description: 'Sustainable for ~1 hour',
    },
    zone5: {
      min: 1.06,
      max: 1.2,
      name: 'VO2 Max',
      color: '#FF6347',
      description: 'Aerobic power, 5-8 minute efforts',
    },
    zone6: {
      min: 1.21,
      max: 1.5,
      name: 'Anaerobic Capacity',
      color: '#FF4500',
      description: 'Anaerobic power, 30s-3min efforts',
    },
    zone7: {
      min: 1.51,
      max: 3.0,
      name: 'Neuromuscular Power',
      color: '#8B0000',
      description: 'Sprint power, <30 seconds',
    },
  };

  // Alternative zone models
  static ZONE_MODELS = {
    coggan: {
      name: 'Coggan 7-Zone Model',
      description: 'Traditional power-based training zones',
      zones: PowerZoneManager.DEFAULT_ZONES,
    },
    polarized: {
      name: 'Polarized 3-Zone Model',
      description: 'Simplified training zones for polarized training',
      zones: {
        zone1: {
          min: 0.0,
          max: 0.75,
          name: 'Easy',
          color: '#90EE90',
          description: 'Aerobic base, conversational pace',
        },
        zone2: {
          min: 0.76,
          max: 0.95,
          name: 'Moderate',
          color: '#FFD700',
          description: 'Tempo to threshold efforts',
        },
        zone3: {
          min: 0.96,
          max: 3.0,
          name: 'Hard',
          color: '#FF4500',
          description: 'High intensity intervals',
        },
      },
    },
    custom: {
      name: 'Custom Zones',
      description: 'User-defined power zones',
      zones: {},
    },
  };

  constructor() {
    this.currentModel = 'coggan';
    this.ftp = this._loadFTP();
    this.zones = this._loadZones();
    this.wattsMode = this._loadWattsMode();
    this._validateZones();
  }

  /**
   * Load FTP from localStorage
   * @private
   * @returns {number} FTP value in watts
   */
  _loadFTP() {
    const stored = localStorage.getItem('userFTP');
    return stored ? parseInt(stored) : 250; // Default 250W FTP
  }

  /**
   * Load power zones from localStorage
   * @private
   * @returns {Object} Power zones configuration
   */
  _loadZones() {
    const stored = localStorage.getItem('powerZones');
    if (stored) {
      try {
        const parsed = JSON.parse(stored);
        return parsed;
      } catch (error) {
        console.warn(
          'Failed to parse stored power zones, using defaults:',
          error
        );
      }
    }
    return { ...PowerZoneManager.DEFAULT_ZONES };
  }

  /**
   * Load watts display mode preference
   * @private
   * @returns {boolean} True if watts mode enabled
   */
  _loadWattsMode() {
    const stored = localStorage.getItem('powerZonesWattsMode');
    return stored === 'true';
  }

  /**
   * Set FTP value
   * @param {number} ftp - FTP in watts
   * @throws {Error} If FTP is invalid
   */
  setFTP(ftp) {
    if (!ftp || typeof ftp !== 'number' || ftp <= 0 || ftp > 600) {
      throw new Error('FTP must be a positive number between 1-600 watts');
    }

    this.ftp = ftp;
    localStorage.setItem('userFTP', ftp.toString());
    this._notifyZoneChange();
  }

  /**
   * Get current FTP
   * @returns {number} FTP in watts
   */
  getFTP() {
    return this.ftp;
  }

  /**
   * Set watts display mode
   * @param {boolean} enabled - Enable watts mode
   */
  setWattsMode(enabled) {
    this.wattsMode = enabled;
    localStorage.setItem('powerZonesWattsMode', enabled.toString());
    this._notifyZoneChange();
  }

  /**
   * Get watts display mode
   * @returns {boolean} True if watts mode enabled
   */
  getWattsMode() {
    return this.wattsMode;
  }

  /**
   * Switch to predefined zone model
   * @param {string} modelName - Zone model name
   * @throws {Error} If model is invalid
   */
  setZoneModel(modelName) {
    if (!PowerZoneManager.ZONE_MODELS[modelName]) {
      throw new Error(`Invalid zone model: ${modelName}`);
    }

    this.currentModel = modelName;
    this.zones = { ...PowerZoneManager.ZONE_MODELS[modelName].zones };
    this._saveZones();
    this._notifyZoneChange();
  }

  /**
   * Get current zone model name
   * @returns {string} Current zone model
   */
  getZoneModel() {
    return this.currentModel;
  }

  /**
   * Get available zone models
   * @returns {Object} Available zone models
   */
  getAvailableModels() {
    return PowerZoneManager.ZONE_MODELS;
  }

  /**
   * Create custom zone
   * @param {string} zoneId - Zone identifier
   * @param {Object} zoneConfig - Zone configuration
   * @param {number} zoneConfig.min - Minimum power (% FTP)
   * @param {number} zoneConfig.max - Maximum power (% FTP)
   * @param {string} zoneConfig.name - Zone name
   * @param {string} zoneConfig.color - Zone color
   * @param {string} zoneConfig.description - Zone description
   * @throws {Error} If zone configuration is invalid
   */
  createZone(zoneId, zoneConfig) {
    this._validateZoneConfig(zoneConfig);

    if (this.currentModel !== 'custom') {
      this.currentModel = 'custom';
    }

    this.zones[zoneId] = { ...zoneConfig };
    this._saveZones();
    this._validateZones();
    this._notifyZoneChange();
  }

  /**
   * Update existing zone
   * @param {string} zoneId - Zone identifier
   * @param {Object} zoneConfig - Updated zone configuration
   * @throws {Error} If zone doesn't exist or config is invalid
   */
  updateZone(zoneId, zoneConfig) {
    if (!this.zones[zoneId]) {
      throw new Error(`Zone ${zoneId} does not exist`);
    }

    this._validateZoneConfig(zoneConfig);
    this.zones[zoneId] = { ...zoneConfig };
    this._saveZones();
    this._validateZones();
    this._notifyZoneChange();
  }

  /**
   * Delete zone
   * @param {string} zoneId - Zone identifier
   * @throws {Error} If zone doesn't exist
   */
  deleteZone(zoneId) {
    if (!this.zones[zoneId]) {
      throw new Error(`Zone ${zoneId} does not exist`);
    }

    delete this.zones[zoneId];
    this._saveZones();
    this._notifyZoneChange();
  }

  /**
   * Get all zones
   * @returns {Object} Current power zones
   */
  getZones() {
    return { ...this.zones };
  }

  /**
   * Get zone by power percentage
   * @param {number} powerPercent - Power as percentage of FTP
   * @returns {Object|null} Zone configuration or null if not found
   */
  getZoneByPower(powerPercent) {
    for (const [zoneId, zone] of Object.entries(this.zones)) {
      if (powerPercent >= zone.min && powerPercent <= zone.max) {
        return { id: zoneId, ...zone };
      }
    }
    return null;
  }

  /**
   * Get zone by watts
   * @param {number} watts - Power in watts
   * @returns {Object|null} Zone configuration or null if not found
   */
  getZoneByWatts(watts) {
    const powerPercent = watts / this.ftp;
    return this.getZoneByPower(powerPercent);
  }

  /**
   * Convert power percentage to watts
   * @param {number} powerPercent - Power as percentage of FTP
   * @returns {number} Power in watts
   */
  percentToWatts(powerPercent) {
    return Math.round(powerPercent * this.ftp);
  }

  /**
   * Convert watts to power percentage
   * @param {number} watts - Power in watts
   * @returns {number} Power as percentage of FTP
   */
  wattsToPercent(watts) {
    return watts / this.ftp;
  }

  /**
   * Get zone ranges in watts
   * @returns {Object} Zones with watt ranges
   */
  getZonesInWatts() {
    const wattsZones = {};
    for (const [zoneId, zone] of Object.entries(this.zones)) {
      wattsZones[zoneId] = {
        ...zone,
        minWatts: this.percentToWatts(zone.min),
        maxWatts: this.percentToWatts(zone.max),
      };
    }
    return wattsZones;
  }

  /**
   * Export zones configuration
   * @returns {Object} Exportable zones configuration
   */
  exportZones() {
    return {
      ftp: this.ftp,
      model: this.currentModel,
      zones: this.zones,
      wattsMode: this.wattsMode,
      exportDate: new Date().toISOString(),
    };
  }

  /**
   * Import zones configuration
   * @param {Object} config - Zones configuration to import
   * @throws {Error} If configuration is invalid
   */
  importZones(config) {
    if (!config.zones || typeof config.zones !== 'object') {
      throw new Error('Invalid zones configuration');
    }

    // Validate imported zones
    for (const [zoneId, zone] of Object.entries(config.zones)) {
      this._validateZoneConfig(zone);
    }

    this.ftp = config.ftp || this.ftp;
    this.currentModel = config.model || 'custom';
    this.zones = { ...config.zones };
    this.wattsMode =
      config.wattsMode !== undefined ? config.wattsMode : this.wattsMode;

    this._saveZones();
    localStorage.setItem('userFTP', this.ftp.toString());
    localStorage.setItem('powerZonesWattsMode', this.wattsMode.toString());
    this._validateZones();
    this._notifyZoneChange();
  }

  /**
   * Reset to default zones
   */
  resetToDefaults() {
    this.currentModel = 'coggan';
    this.zones = { ...PowerZoneManager.DEFAULT_ZONES };
    this._saveZones();
    this._notifyZoneChange();
  }

  /**
   * Validate zone configuration
   * @private
   * @param {Object} zoneConfig - Zone configuration to validate
   * @throws {Error} If configuration is invalid
   */
  _validateZoneConfig(zoneConfig) {
    const required = ['min', 'max', 'name', 'color', 'description'];
    for (const field of required) {
      if (!(field in zoneConfig)) {
        throw new Error(`Missing required field: ${field}`);
      }
    }

<<<<<<< HEAD
    /**
     * Import zones configuration
     * @param {Object} config - Zones configuration to import
     * @throws {Error} If configuration is invalid
     */
    importZones(config) {
        if (!config.zones || typeof config.zones !== 'object') {
            throw new Error('Invalid zones configuration');
        }
        
        // Validate imported zones
        for (const zone of Object.values(config.zones)) {
            this._validateZoneConfig(zone);
        }
        
        this.ftp = config.ftp || this.ftp;
        this.currentModel = config.model || 'custom';
        this.zones = { ...config.zones };
        this.wattsMode = config.wattsMode !== undefined ? config.wattsMode : this.wattsMode;
        
        this._saveZones();
        localStorage.setItem('userFTP', this.ftp.toString());
        localStorage.setItem('powerZonesWattsMode', this.wattsMode.toString());
        this._validateZones();
        this._notifyZoneChange();
=======
    if (typeof zoneConfig.min !== 'number' || zoneConfig.min < 0) {
      throw new Error('Zone minimum must be a non-negative number');
>>>>>>> 6de4cb84
    }

    if (
      typeof zoneConfig.max !== 'number' ||
      zoneConfig.max <= zoneConfig.min
    ) {
      throw new Error('Zone maximum must be greater than minimum');
    }

    if (zoneConfig.max > 5.0) {
      console.warn(
        'Zone maximum is very high (>500% FTP). This may be intentional for neuromuscular power zones.'
      );
    }

    if (
      typeof zoneConfig.name !== 'string' ||
      zoneConfig.name.trim().length === 0
    ) {
      throw new Error('Zone name must be a non-empty string');
    }

    if (
      typeof zoneConfig.color !== 'string' ||
      !zoneConfig.color.match(/^#[0-9A-Fa-f]{6}$/)
    ) {
      throw new Error('Zone color must be a valid hex color code');
    }
  }

  /**
   * Validate all zones for overlaps and gaps
   * @private
   */
  _validateZones() {
    const zoneList = Object.entries(this.zones)
      .map(([id, zone]) => ({ id, ...zone }))
      .sort((a, b) => a.min - b.min);

    // Check for overlaps
    for (let i = 1; i < zoneList.length; i++) {
      const current = zoneList[i];
      const previous = zoneList[i - 1];

      if (current.min <= previous.max) {
        console.warn(
          `Zone overlap detected: ${previous.name} (${previous.max}) overlaps with ${current.name} (${current.min})`
        );
      }
    }

    // Check for gaps
    for (let i = 1; i < zoneList.length; i++) {
      const current = zoneList[i];
      const previous = zoneList[i - 1];

      if (current.min > previous.max + 0.01) {
        // Allow small gaps for rounding
        console.warn(
          `Zone gap detected between ${previous.name} (${previous.max}) and ${current.name} (${current.min})`
        );
      }
    }
  }

  /**
   * Save zones to localStorage
   * @private
   */
  _saveZones() {
    try {
      localStorage.setItem('powerZones', JSON.stringify(this.zones));
      localStorage.setItem('powerZoneModel', this.currentModel);
    } catch (error) {
      console.error('Failed to save power zones:', error);
    }
  }

  /**
   * Notify of zone changes
   * @private
   */
  _notifyZoneChange() {
    // Dispatch custom event for UI updates
    window.dispatchEvent(
      new CustomEvent('powerZonesChanged', {
        detail: {
          ftp: this.ftp,
          zones: this.zones,
          model: this.currentModel,
          wattsMode: this.wattsMode,
        },
      })
    );
  }

  /**
   * Get zone statistics
   * @returns {Object} Zone statistics
   */
  getZoneStatistics() {
    const zoneList = Object.entries(this.zones).map(([id, zone]) => ({
      id,
      ...zone,
    }));
    const sortedZones = zoneList.sort((a, b) => a.min - b.min);

    return {
      totalZones: zoneList.length,
      powerRange: {
        min: Math.min(...zoneList.map(z => z.min)),
        max: Math.max(...zoneList.map(z => z.max)),
      },
      wattsRange: {
        min: this.percentToWatts(Math.min(...zoneList.map(z => z.min))),
        max: this.percentToWatts(Math.max(...zoneList.map(z => z.max))),
      },
      sortedZones,
    };
  }

  /**
   * Get zone color palette
   * @returns {Array} Array of zone colors
   */
  getZoneColors() {
    return Object.values(this.zones).map(zone => zone.color);
  }
}

// Create singleton instance
export const powerZoneManager = new PowerZoneManager();

// Export for use in other modules
window.powerZoneManager = powerZoneManager;<|MERGE_RESOLUTION|>--- conflicted
+++ resolved
@@ -413,36 +413,8 @@
       }
     }
 
-<<<<<<< HEAD
-    /**
-     * Import zones configuration
-     * @param {Object} config - Zones configuration to import
-     * @throws {Error} If configuration is invalid
-     */
-    importZones(config) {
-        if (!config.zones || typeof config.zones !== 'object') {
-            throw new Error('Invalid zones configuration');
-        }
-        
-        // Validate imported zones
-        for (const zone of Object.values(config.zones)) {
-            this._validateZoneConfig(zone);
-        }
-        
-        this.ftp = config.ftp || this.ftp;
-        this.currentModel = config.model || 'custom';
-        this.zones = { ...config.zones };
-        this.wattsMode = config.wattsMode !== undefined ? config.wattsMode : this.wattsMode;
-        
-        this._saveZones();
-        localStorage.setItem('userFTP', this.ftp.toString());
-        localStorage.setItem('powerZonesWattsMode', this.wattsMode.toString());
-        this._validateZones();
-        this._notifyZoneChange();
-=======
     if (typeof zoneConfig.min !== 'number' || zoneConfig.min < 0) {
       throw new Error('Zone minimum must be a non-negative number');
->>>>>>> 6de4cb84
     }
 
     if (
