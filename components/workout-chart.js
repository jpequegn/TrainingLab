/**
 * Workout Chart Component
 * Reusable chart component with reactive data binding
 */

import { BaseComponent } from './base-component.js';
import { moduleLoader } from '../module-loader.js';

export class WorkoutChart extends BaseComponent {
  getDefaultOptions() {
    return {
      ...super.getDefaultOptions(),
      responsive: true,
      maintainAspectRatio: false,
      showPowerZones: true,
      enableInteraction: true,
      theme: 'light',
      exportable: true,
    };
  }

  initialize() {
    super.initialize();

    this.chartInstance = null;
    this.chartData = null;
    this.isLoading = false;

    // Create canvas if it doesn't exist
    if (!this.element.querySelector('canvas')) {
      const canvas = document.createElement('canvas');
      canvas.setAttribute('role', 'img');
      canvas.setAttribute('aria-label', 'Workout power profile visualization');
      canvas.setAttribute('tabindex', '0');
      this.element.appendChild(canvas);
    }

    this.canvas = this.element.querySelector('canvas');
  }

  setupEventListeners() {
    super.setupEventListeners();

    // Keyboard navigation
    this.canvas.addEventListener('keydown', this.handleKeydown.bind(this));

    // Resize handling
    window.addEventListener('resize', this.handleResize.bind(this));

    // Click handling for segment selection
    this.canvas.addEventListener('click', this.handleChartClick.bind(this));
  }

  setupStateBindings() {
    // Subscribe to workout data changes
    this.subscribe(
      'workout',
      workout => {
        if (workout) {
          this.updateChart(workout);
        } else {
          this.clearChart();
        }
      },
      { immediate: true }
    );

    // Subscribe to selected segment changes
    this.subscribe('selectedSegmentIndex', index => {
      this.highlightSegment(index);
    });

    // Subscribe to theme changes
    this.subscribe(
      'themeMode',
      theme => {
        this.updateTheme(theme);
      },
      { immediate: true }
    );

    // Subscribe to FTP changes
    this.subscribe('ftp', () => {
      const workout = stateManager.getState('workout');
      if (workout) {
        this.updateChart(workout);
      }
    });
  }

  async render() {
    // Load chart engine if not already loaded
    if (!this.chartInstance && !this.isLoading) {
      await this.initializeChart();
    }
  }

  async initializeChart() {
    try {
      this.isLoading = true;

      // Load chart engine
      const chartEngine = await moduleLoader.loadModule('chart-engine', {
        required: true,
        priority: 'high',
      });

      if (!chartEngine) {
        throw new Error('Failed to load chart engine');
      }

      // Initialize chart with default options
      const chartOptions = this.getChartOptions();

      this.chartInstance = new chartEngine.Chart(this.canvas.getContext('2d'), {
        type: 'line',
        data: this.getEmptyChartData(),
        options: chartOptions,
      });

      // Store chart instance in state for other components
      stateManager.dispatch('SET_CHART_INSTANCE', this.chartInstance);

      this.emit('chart:initialized');
    } catch (error) {
      console.error('Failed to initialize chart:', error);
      this.showError('Failed to load chart. Please refresh the page.');
    } finally {
      this.isLoading = false;
    }
  }

  getChartOptions() {
    const theme = stateManager.getState('themeMode') || 'light';
    const isDark = theme === 'dark';

    return {
      responsive: this.options.responsive,
      maintainAspectRatio: this.options.maintainAspectRatio,
      interaction: {
        mode: 'index',
        intersect: false,
      },
      plugins: {
        title: {
          display: true,
          text: 'Workout Power Profile',
          color: isDark ? '#ffffff' : '#374151',
        },
        legend: {
          display: true,
          position: 'top',
          labels: {
            color: isDark ? '#ffffff' : '#374151',
          },
        },
        tooltip: {
          mode: 'index',
          intersect: false,
          callbacks: {
            title: context => `Time: ${context[0].label}`,
            label: context => {
              const label = context.dataset.label || '';
              const value = context.parsed.y;

              if (label.includes('Power')) {
                return `${label}: ${Math.round(value)}%`;
              } else if (label.includes('Cadence')) {
                return `${label}: ${Math.round(value)} RPM`;
              }

              return `${label}: ${value}`;
            },
          },
        },
      },
      scales: {
        x: {
          display: true,
          title: {
            display: true,
            text: 'Time',
            color: isDark ? '#ffffff' : '#374151',
          },
          ticks: {
            color: isDark ? '#ffffff' : '#374151',
          },
          grid: {
            color: isDark ? 'rgba(255, 255, 255, 0.1)' : 'rgba(0, 0, 0, 0.1)',
          },
        },
        y: {
          type: 'linear',
          display: true,
          position: 'left',
          title: {
            display: true,
            text: 'Power (%FTP)',
            color: isDark ? '#ffffff' : '#374151',
          },
          ticks: {
            color: isDark ? '#ffffff' : '#374151',
          },
          grid: {
            color: isDark ? 'rgba(255, 255, 255, 0.1)' : 'rgba(0, 0, 0, 0.1)',
          },
          min: 0,
          max: 150,
        },
        y1: {
          type: 'linear',
          display: true,
          position: 'right',
          title: {
            display: true,
            text: 'Cadence (RPM)',
            color: isDark ? '#ffffff' : '#374151',
          },
          ticks: {
            color: isDark ? '#ffffff' : '#374151',
          },
          grid: {
            drawOnChartArea: false,
          },
          min: 60,
          max: 120,
        },
      },
      animation: {
        duration: 750,
        easing: 'easeInOutQuart',
      },
      onClick: this.handleChartClick.bind(this),
    };
  }

  getEmptyChartData() {
    return {
      labels: [],
      datasets: [
        {
          label: 'Power (%FTP)',
          data: [],
          borderColor: 'rgb(59, 130, 246)',
          backgroundColor: 'rgba(59, 130, 246, 0.1)',
          borderWidth: 2,
          fill: true,
          tension: 0,
          pointRadius: 0,
          pointHoverRadius: 6,
        },
        {
          label: 'Cadence (RPM)',
          data: [],
          borderColor: 'rgb(16, 185, 129)',
          backgroundColor: 'rgba(16, 185, 129, 0.1)',
          borderWidth: 1,
          fill: false,
          tension: 0,
          pointRadius: 0,
          pointHoverRadius: 4,
          yAxisID: 'y1',
        },
      ],
    };
  }

  async updateChart(workoutData) {
    if (!this.chartInstance) {
      await this.initializeChart();
    }
<<<<<<< HEAD
    
    async updateChart(workoutData) {
        if (!this.chartInstance) {
            await this.initializeChart();
        }
        
        if (!this.chartInstance || !workoutData) return;
        
        try {
            // Load chart utilities for data preparation
            await moduleLoader.loadModule('chart-engine');
            
            // Prepare chart data
            const chartData = this.prepareChartData(workoutData);
            
            // Update chart
            this.chartInstance.data = chartData;
            this.chartInstance.update('active');
            
            // Add power zones if enabled
            if (this.options.showPowerZones) {
                await this.addPowerZones();
            }
            
            this.emit('chart:updated', { workoutData });
            
        } catch (error) {
            console.error('Error updating chart:', error);
            this.showError('Failed to update chart');
        }
=======

    if (!this.chartInstance || !workoutData) return;

    try {
      // Load chart utilities for data preparation
      const chartUtils = await moduleLoader.loadModule('chart-engine');

      // Prepare chart data
      const chartData = this.prepareChartData(workoutData);

      // Update chart
      this.chartInstance.data = chartData;
      this.chartInstance.update('active');

      // Add power zones if enabled
      if (this.options.showPowerZones) {
        await this.addPowerZones();
      }

      this.emit('chart:updated', { workoutData });
    } catch (error) {
      console.error('Error updating chart:', error);
      this.showError('Failed to update chart');
>>>>>>> 6de4cb84
    }
  }

  prepareChartData(workoutData) {
    const segments = workoutData.segments || [];
    const labels = [];
    const powerData = [];
    const cadenceData = [];
    let cumulativeTime = 0;

    segments.forEach(segment => {
      const duration = segment.duration || 60;
      const power = segment.power || 0;
      const cadence = segment.cadence || 90;

      // Add start point
      labels.push(this.formatTime(cumulativeTime));
      powerData.push(power);
      cadenceData.push(cadence);

      cumulativeTime += duration;

      // Add end point
      labels.push(this.formatTime(cumulativeTime));
      powerData.push(power);
      cadenceData.push(cadence);
    });

    return {
      labels,
      datasets: [
        {
          label: 'Power (%FTP)',
          data: powerData,
          borderColor: 'rgb(59, 130, 246)',
          backgroundColor: 'rgba(59, 130, 246, 0.1)',
          borderWidth: 2,
          fill: true,
          tension: 0,
          pointRadius: 0,
          pointHoverRadius: 6,
        },
        {
          label: 'Cadence (RPM)',
          data: cadenceData,
          borderColor: 'rgb(16, 185, 129)',
          backgroundColor: 'rgba(16, 185, 129, 0.1)',
          borderWidth: 1,
          fill: false,
          tension: 0,
          pointRadius: 0,
          pointHoverRadius: 4,
          yAxisID: 'y1',
        },
      ],
    };
  }

  async addPowerZones() {
    try {
      const chartAnnotations =
        await moduleLoader.loadModule('chart-annotations');
      if (chartAnnotations && chartAnnotations.addPowerZones) {
        chartAnnotations.addPowerZones(this.canvas.id || 'workoutChart');
      }
    } catch (error) {
      console.warn('Power zones not available:', error);
    }
  }

  highlightSegment(segmentIndex) {
    if (!this.chartInstance) return;

    // Remove existing highlight
    if (this.chartInstance.options.plugins.annotation?.annotations?.highlight) {
      delete this.chartInstance.options.plugins.annotation.annotations
        .highlight;
    }

    if (segmentIndex !== null && segmentIndex >= 0) {
      const { data } = this.chartInstance.data.datasets[0];
      const { labels } = this.chartInstance.data;

      const startIndex = segmentIndex * 2;
      const endIndex = startIndex + 1;

      if (startIndex < data.length && endIndex < data.length) {
        if (!this.chartInstance.options.plugins.annotation) {
          this.chartInstance.options.plugins.annotation = { annotations: {} };
        }

        this.chartInstance.options.plugins.annotation.annotations.highlight = {
          type: 'box',
          xMin: labels[startIndex],
          xMax: labels[endIndex],
          backgroundColor: 'rgba(255, 255, 0, 0.2)',
          borderColor: 'rgba(255, 255, 0, 0.8)',
          borderWidth: 2,
        };
      }
    }

    this.chartInstance.update('none');
    this.emit('segment:highlighted', { segmentIndex });
  }

  updateTheme(theme) {
    if (!this.chartInstance) return;

    const isDark = theme === 'dark';
    const textColor = isDark ? '#ffffff' : '#374151';
    const gridColor = isDark
      ? 'rgba(255, 255, 255, 0.1)'
      : 'rgba(0, 0, 0, 0.1)';

    // Update chart colors
    const { options } = this.chartInstance;

    options.plugins.title.color = textColor;
    options.plugins.legend.labels.color = textColor;

    options.scales.x.title.color = textColor;
    options.scales.x.ticks.color = textColor;
    options.scales.x.grid.color = gridColor;

    options.scales.y.title.color = textColor;
    options.scales.y.ticks.color = textColor;
    options.scales.y.grid.color = gridColor;

    options.scales.y1.title.color = textColor;
    options.scales.y1.ticks.color = textColor;

    this.chartInstance.update();
    this.emit('theme:updated', { theme });
  }

  clearChart() {
    if (!this.chartInstance) return;

    this.chartInstance.data = this.getEmptyChartData();
    this.chartInstance.update();
    this.emit('chart:cleared');
  }

  handleChartClick(event) {
    if (!this.options.enableInteraction || !this.chartInstance) return;

    const points = this.chartInstance.getElementsAtEventForMode(
      event,
      'nearest',
      { intersect: true },
      true
    );

    if (points.length > 0) {
      const point = points[0];
      const segmentIndex = Math.floor(point.index / 2);
      stateManager.dispatch('SELECT_SEGMENT', segmentIndex);
    }
  }

  handleKeydown(event) {
    if (!this.options.enableInteraction) return;

    const currentIndex = stateManager.getState('selectedSegmentIndex') || 0;
    const workout = stateManager.getState('workout');

    if (!workout?.segments) return;

    const maxIndex = workout.segments.length - 1;

    switch (event.key) {
      case 'ArrowLeft':
        event.preventDefault();
        if (currentIndex > 0) {
          stateManager.dispatch('SELECT_SEGMENT', currentIndex - 1);
        }
        break;

      case 'ArrowRight':
        event.preventDefault();
        if (currentIndex < maxIndex) {
          stateManager.dispatch('SELECT_SEGMENT', currentIndex + 1);
        }
        break;

      case 'Home':
        event.preventDefault();
        stateManager.dispatch('SELECT_SEGMENT', 0);
        break;

      case 'End':
        event.preventDefault();
        stateManager.dispatch('SELECT_SEGMENT', maxIndex);
        break;
    }
  }

  handleResize() {
    if (this.chartInstance) {
      this.chartInstance.resize();
    }
  }

  formatTime(seconds) {
    const minutes = Math.floor(seconds / 60);
    const remainingSeconds = seconds % 60;
    return `${minutes}:${remainingSeconds.toString().padStart(2, '0')}`;
  }

  showError(message) {
    this.element.innerHTML = `
            <div class="chart-error text-center py-8">
                <div class="text-red-500 text-lg mb-2">⚠️</div>
                <div class="text-gray-600">${message}</div>
            </div>
        `;
  }

  async exportChart(filename = 'workout-chart.png') {
    if (!this.chartInstance) return;

    try {
      const url = this.chartInstance.toBase64Image();
      const link = document.createElement('a');
      link.download = filename;
      link.href = url;
      document.body.appendChild(link);
      link.click();
      document.body.removeChild(link);

      this.emit('chart:exported', { filename });
    } catch (error) {
      console.error('Export failed:', error);
      this.showError('Failed to export chart');
    }
  }

  destroy() {
    // Remove event listeners
    window.removeEventListener('resize', this.handleResize.bind(this));

    // Destroy chart instance
    if (this.chartInstance) {
      this.chartInstance.destroy();
      this.chartInstance = null;
    }

    super.destroy();
  }
}

export default WorkoutChart;<|MERGE_RESOLUTION|>--- conflicted
+++ resolved
@@ -269,38 +269,6 @@
     if (!this.chartInstance) {
       await this.initializeChart();
     }
-<<<<<<< HEAD
-    
-    async updateChart(workoutData) {
-        if (!this.chartInstance) {
-            await this.initializeChart();
-        }
-        
-        if (!this.chartInstance || !workoutData) return;
-        
-        try {
-            // Load chart utilities for data preparation
-            await moduleLoader.loadModule('chart-engine');
-            
-            // Prepare chart data
-            const chartData = this.prepareChartData(workoutData);
-            
-            // Update chart
-            this.chartInstance.data = chartData;
-            this.chartInstance.update('active');
-            
-            // Add power zones if enabled
-            if (this.options.showPowerZones) {
-                await this.addPowerZones();
-            }
-            
-            this.emit('chart:updated', { workoutData });
-            
-        } catch (error) {
-            console.error('Error updating chart:', error);
-            this.showError('Failed to update chart');
-        }
-=======
 
     if (!this.chartInstance || !workoutData) return;
 
@@ -324,7 +292,6 @@
     } catch (error) {
       console.error('Error updating chart:', error);
       this.showError('Failed to update chart');
->>>>>>> 6de4cb84
     }
   }
 
