/**
 * Loading Manager - Handles all loading states and progress indicators
 */

export class LoadingManager {
  constructor() {
    this.loadingSteps = [
      'Reading file...',
      'Parsing workout data...',
      'Processing segments...',
      'Calculating metrics...',
      'Rendering visualization...',
    ];
    this.currentStep = 0;
    this.isLoading = false;
  }

  /**
   * Show loading overlay with progress
   */
  showLoading(message = 'Loading...') {
    this.isLoading = true;
    this.currentStep = 0;

    // Remove any existing loading overlay
    this.hideLoading();

    const overlay = document.createElement('div');
    overlay.id = 'loadingOverlay';
    overlay.className = 'loading-overlay';
    overlay.innerHTML = `
            <div class="bg-white/95 dark:bg-gray-900/95 backdrop-blur-sm rounded-2xl p-8 shadow-2xl max-w-md w-full mx-4">
                <div class="text-center">
                    <div class="loading-spinner mx-auto mb-4"></div>
                    <h3 class="text-lg font-semibold text-gray-800 dark:text-white mb-2" id="loadingMessage">${message}</h3>
                    <p class="text-sm text-gray-600 dark:text-gray-300 mb-4" id="loadingStep"></p>
                    <div class="progress-container">
                        <div class="progress-bar progress-indeterminate" id="progressBar"></div>
                    </div>
                </div>
            </div>
        `;

    document.body.appendChild(overlay);

    // Prevent body scroll
    document.body.style.overflow = 'hidden';

    return overlay;
  }

  /**
   * Update loading progress with specific step
   */
  updateProgress(stepIndex, customMessage = null) {
    if (!this.isLoading) return;

    this.currentStep = stepIndex;
    const progress = ((stepIndex + 1) / this.loadingSteps.length) * 100;

    const messageEl = document.getElementById('loadingMessage');
    const stepEl = document.getElementById('loadingStep');
    const progressBar = document.getElementById('progressBar');

    if (messageEl && customMessage) {
      messageEl.textContent = customMessage;
    }

    if (stepEl && this.loadingSteps[stepIndex]) {
      stepEl.textContent = this.loadingSteps[stepIndex];
    }

    if (progressBar) {
      progressBar.classList.remove('progress-indeterminate');
      progressBar.style.width = `${progress}%`;
    }
  }

  /**
   * Hide loading overlay
   */
  hideLoading() {
    const overlay = document.getElementById('loadingOverlay');
    if (overlay) {
      overlay.classList.add('fade-out');
      setTimeout(() => {
        overlay.remove();
        document.body.style.overflow = '';
      }, 300);
    }
    this.isLoading = false;
  }

  /**
   * Show skeleton loader for workout content
   */
  showWorkoutSkeleton(containerId) {
    const container = document.getElementById(containerId);
    if (!container) return;

    container.innerHTML = `
            <div class="workout-skeleton">
                <!-- Header Skeleton -->
                <div class="skeleton skeleton-header"></div>
                
                <!-- Stats Skeleton -->
                <div class="skeleton-stats">
                    <div class="skeleton skeleton-stat"></div>
                    <div class="skeleton skeleton-stat"></div>
                    <div class="skeleton skeleton-stat"></div>
                    <div class="skeleton skeleton-stat"></div>
                </div>
                
                <!-- Chart Skeleton -->
                <div class="skeleton skeleton-chart"></div>
                
                <!-- Additional Content Skeleton -->
                <div class="grid grid-cols-1 md:grid-cols-2 gap-4">
                    <div class="skeleton h-32 rounded-lg"></div>
                    <div class="skeleton h-32 rounded-lg"></div>
                </div>
            </div>
        `;
  }

  /**
   * Show loading state for buttons
   */
  setButtonLoading(buttonId, loading = true) {
    const button = document.getElementById(buttonId);
    if (!button) return;

    if (loading) {
      button.disabled = true;
      button.classList.add('opacity-75', 'cursor-not-allowed');

      // Store original content
      if (!button.dataset.originalContent) {
        button.dataset.originalContent = button.innerHTML;
      }

      button.innerHTML = `
                <svg class="animate-spin -ml-1 mr-2 h-4 w-4" fill="none" viewBox="0 0 24 24">
                    <circle class="opacity-25" cx="12" cy="12" r="10" stroke="currentColor" stroke-width="4"></circle>
                    <path class="opacity-75" fill="currentColor" d="M4 12a8 8 0 018-8V0C5.373 0 0 5.373 0 12h4zm2 5.291A7.962 7.962 0 014 12H0c0 3.042 1.135 5.824 3 7.938l3-2.647z"></path>
                </svg>
                Processing...
            `;
    } else {
      button.disabled = false;
      button.classList.remove('opacity-75', 'cursor-not-allowed');

<<<<<<< HEAD
    /**
     * Create a loading state for file input
     */
    createFileLoadingState() {
        return new Promise((resolve) => {
            this.showLoading('Preparing to load workout...');
            
            // Simulate preparation time
            setTimeout(() => {
                this.updateProgress(0);
                resolve();
            }, 500);
        });
=======
      if (button.dataset.originalContent) {
        button.innerHTML = button.dataset.originalContent;
      }
>>>>>>> 6de4cb84
    }
  }

  /**
   * Create a loading state for file input
   */
  createFileLoadingState() {
    return new Promise(resolve => {
      const overlay = this.showLoading('Preparing to load workout...');

      // Simulate preparation time
      setTimeout(() => {
        this.updateProgress(0);
        resolve();
      }, 500);
    });
  }

  /**
   * Simulate progressive loading for better UX
   */
  async simulateProgressiveLoading(steps = this.loadingSteps) {
    for (let i = 0; i < steps.length; i++) {
      this.updateProgress(i);
      // Add small delay for visual feedback
      await new Promise(resolve => {
        setTimeout(resolve, 300 + Math.random() * 200);
      });
    }
  }
}

// Utility function to delay execution (useful for smooth transitions)
export function delay(ms) {
  return new Promise(resolve => {
    setTimeout(resolve, ms);
  });
}

// Export singleton instance
export const loadingManager = new LoadingManager();<|MERGE_RESOLUTION|>--- conflicted
+++ resolved
@@ -150,25 +150,9 @@
       button.disabled = false;
       button.classList.remove('opacity-75', 'cursor-not-allowed');
 
-<<<<<<< HEAD
-    /**
-     * Create a loading state for file input
-     */
-    createFileLoadingState() {
-        return new Promise((resolve) => {
-            this.showLoading('Preparing to load workout...');
-            
-            // Simulate preparation time
-            setTimeout(() => {
-                this.updateProgress(0);
-                resolve();
-            }, 500);
-        });
-=======
       if (button.dataset.originalContent) {
         button.innerHTML = button.dataset.originalContent;
       }
->>>>>>> 6de4cb84
     }
   }
 
