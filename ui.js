--- conflicted
+++ resolved
@@ -1653,51 +1653,10 @@
     const chatForm = document.getElementById('chatForm');
     const llmToggle = document.getElementById('llmModeToggle');
 
-<<<<<<< HEAD
-        const chatPanel = document.getElementById('chatPanel');
-        const chatToggle = document.getElementById('toggleChatPanel');
-        
-        if (chatToggle && chatPanel) {
-            // Debug: Log initial state
-            console.log('🚨 CHAT PANEL DEBUG:');
-            console.log('Panel element:', chatPanel);
-            console.log('Panel classes:', chatPanel.className);
-            console.log('Panel computed style transform:', window.getComputedStyle(chatPanel).transform);
-            console.log('Panel computed style visibility:', window.getComputedStyle(chatPanel).visibility);
-            console.log('Panel computed style display:', window.getComputedStyle(chatPanel).display);
-            console.log('Window width:', window.innerWidth);
-            console.log('Should be visible on screens ≥1280px:', window.innerWidth >= 1280);
-            
-            chatToggle.addEventListener('click', (e) => {
-                e.stopPropagation();
-                console.log('🚨 Chat toggle clicked!');
-                
-                // For now, let's use a simple approach - just force show/hide
-                const currentTransform = window.getComputedStyle(chatPanel).transform;
-                console.log('Current transform:', currentTransform);
-                
-                if (currentTransform.includes('matrix(1, 0, 0, 1, 320, 0)') || chatPanel.style.transform.includes('translateX(100%)')) {
-                    // Panel is hidden, show it
-                    chatPanel.style.transform = 'translateX(0)';
-                    chatToggle.textContent = '>';
-                    chatToggle.title = 'Hide Chat';
-                    console.log('🚨 Showing panel');
-                } else {
-                    // Panel is visible, hide it
-                    chatPanel.style.transform = 'translateX(100%)';
-                    chatToggle.textContent = '<';
-                    chatToggle.title = 'Show Chat';
-                    console.log('🚨 Hiding panel');
-                }
-            });
-        }
-    }
-=======
     // Handle LLM mode toggle persistence
     if (llmToggle) {
       // Load saved preference
       llmToggle.checked = localStorage.getItem('useLLM') === 'true';
->>>>>>> 6de4cb84
 
       // Save preference on change
       llmToggle.addEventListener('change', () => {
