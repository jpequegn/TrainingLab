/**
 * Workout Generation Module
 * Converts natural language descriptions into structured Zwift workout data
 *
 * @class WorkoutGenerator
 * @description Provides intelligent parsing and generation of cycling workouts
 * with support for complex interval structures and natural language processing
 */

export class WorkoutGenerator {
  // Constants for workout generation
  static INTENSITY_ZONES = {
    recovery: { min: 0.35, max: 0.55, description: 'Active Recovery' },
    easy: { min: 0.56, max: 0.75, description: 'Endurance Base' },
    endurance: { min: 0.56, max: 0.75, description: 'Endurance Base' },
    tempo: { min: 0.76, max: 0.9, description: 'Tempo' },
    threshold: { min: 0.91, max: 1.05, description: 'Lactate Threshold' },
    sweetspot: { min: 0.84, max: 0.97, description: 'Sweet Spot' },
    vo2max: { min: 1.06, max: 1.2, description: 'VO2 Max' },
    vo2: { min: 1.06, max: 1.2, description: 'VO2 Max' },
    anaerobic: { min: 1.21, max: 1.5, description: 'Anaerobic Capacity' },
    neuromuscular: { min: 1.51, max: 3.0, description: 'Neuromuscular Power' },
    sprint: { min: 1.51, max: 3.0, description: 'Sprint Power' },
  };

  static DEFAULT_DURATIONS = {
    sprint: 45,
    recovery: 45,
    vo2max: 60,
    threshold: 75,
    default: 60,
  };

  constructor(powerZoneManager = null) {
    this.powerZoneManager = powerZoneManager;
    this.intensityMap = this._initializeIntensityMap();
    this.workoutTypes = this._initializeWorkoutTypes();
    this._validateConfiguration();

    // Listen for power zone changes if manager is provided
    if (this.powerZoneManager && typeof window !== 'undefined') {
      window.addEventListener('powerZonesChanged', () => {
        this.intensityMap = this._initializeIntensityMap();
      });
    }
  }

<<<<<<< HEAD
    /**
     * Initialize intensity map from power zones or defaults
     * @private
     * @returns {Object} Intensity map for workout generation
     */
    _initializeIntensityMap() {
        if (this.powerZoneManager) {
            try {
                const zones = this.powerZoneManager.getZones();
                const intensityMap = {};
                
                // Map common zone names to power zones
                const zoneMapping = {
                    'recovery': ['recovery', 'active recovery', 'zone1'],
                    'easy': ['easy', 'endurance', 'base', 'zone2'],
                    'endurance': ['easy', 'endurance', 'base', 'zone2'],
                    'tempo': ['tempo', 'aerobic threshold', 'zone3'],
                    'threshold': ['threshold', 'lactate threshold', 'sweet spot', 'zone4'],
                    'sweetspot': ['sweet spot', 'threshold', 'zone4'],
                    'vo2max': ['vo2max', 'vo2 max', 'aerobic power', 'zone5'],
                    'vo2': ['vo2max', 'vo2 max', 'aerobic power', 'zone5'],
                    'anaerobic': ['anaerobic', 'anaerobic capacity', 'zone6'],
                    'neuromuscular': ['neuromuscular', 'sprint', 'zone7'],
                    'sprint': ['neuromuscular', 'sprint', 'zone7']
                };
                
                // Try to map workout intensities to user's power zones
                for (const [intensity, aliases] of Object.entries(zoneMapping)) {
                    let mappedZone = null;
                    
                    // Try to find matching zone by name
                    for (const zone of Object.values(zones)) {
                        const zoneName = zone.name.toLowerCase();
                        if (aliases.some(alias => zoneName.includes(alias.toLowerCase()))) {
                            mappedZone = zone;
                            break;
                        }
                    }
                    
                    if (mappedZone) {
                        intensityMap[intensity] = {
                            min: mappedZone.min,
                            max: mappedZone.max,
                            description: mappedZone.description,
                            color: mappedZone.color
                        };
                    }
                }
                
                // Fall back to defaults for unmapped intensities
                for (const [intensity, defaultZone] of Object.entries(WorkoutGenerator.INTENSITY_ZONES)) {
                    if (!intensityMap[intensity]) {
                        intensityMap[intensity] = defaultZone;
                    }
                }
                
                return intensityMap;
            } catch (error) {
                console.warn('Failed to use custom power zones, falling back to defaults:', error);
            }
        }
        
        return { ...WorkoutGenerator.INTENSITY_ZONES };
    }
=======
  /**
   * Initialize intensity map from power zones or defaults
   * @private
   * @returns {Object} Intensity map for workout generation
   */
  _initializeIntensityMap() {
    if (this.powerZoneManager) {
      try {
        const zones = this.powerZoneManager.getZones();
        const intensityMap = {};
>>>>>>> 6de4cb84

        // Map common zone names to power zones
        const zoneMapping = {
          recovery: ['recovery', 'active recovery', 'zone1'],
          easy: ['easy', 'endurance', 'base', 'zone2'],
          endurance: ['easy', 'endurance', 'base', 'zone2'],
          tempo: ['tempo', 'aerobic threshold', 'zone3'],
          threshold: ['threshold', 'lactate threshold', 'sweet spot', 'zone4'],
          sweetspot: ['sweet spot', 'threshold', 'zone4'],
          vo2max: ['vo2max', 'vo2 max', 'aerobic power', 'zone5'],
          vo2: ['vo2max', 'vo2 max', 'aerobic power', 'zone5'],
          anaerobic: ['anaerobic', 'anaerobic capacity', 'zone6'],
          neuromuscular: ['neuromuscular', 'sprint', 'zone7'],
          sprint: ['neuromuscular', 'sprint', 'zone7'],
        };

        // Try to map workout intensities to user's power zones
        for (const [intensity, aliases] of Object.entries(zoneMapping)) {
          let mappedZone = null;

          // Try to find matching zone by name
          for (const [zoneId, zone] of Object.entries(zones)) {
            const zoneName = zone.name.toLowerCase();
            if (aliases.some(alias => zoneName.includes(alias.toLowerCase()))) {
              mappedZone = zone;
              break;
            }
          }

          if (mappedZone) {
            intensityMap[intensity] = {
              min: mappedZone.min,
              max: mappedZone.max,
              description: mappedZone.description,
              color: mappedZone.color,
            };
          }
        }

        // Fall back to defaults for unmapped intensities
        for (const [intensity, defaultZone] of Object.entries(
          WorkoutGenerator.INTENSITY_ZONES
        )) {
          if (!intensityMap[intensity]) {
            intensityMap[intensity] = defaultZone;
          }
        }

        return intensityMap;
      } catch (error) {
        console.warn(
          'Failed to use custom power zones, falling back to defaults:',
          error
        );
      }
    }

    return { ...WorkoutGenerator.INTENSITY_ZONES };
  }

  /**
   * Initialize workout type handlers
   * @private
   * @returns {Object} Map of workout types to handler functions
   */
  _initializeWorkoutTypes() {
    return {
      endurance: this.createEnduranceWorkout.bind(this),
      interval: this.createIntervalWorkout.bind(this),
      recovery: this.createRecoveryWorkout.bind(this),
      tempo: this.createTempoWorkout.bind(this),
      threshold: this.createThresholdWorkout.bind(this),
      vo2max: this.createVo2MaxWorkout.bind(this),
      sprint: this.createSprintWorkout.bind(this),
    };
  }

  /**
   * Validate generator configuration
   * @private
   * @throws {Error} If configuration is invalid
   */
  _validateConfiguration() {
    if (!this.intensityMap || Object.keys(this.intensityMap).length === 0) {
      throw new Error('WorkoutGenerator: Invalid intensity map configuration');
    }
    if (!this.workoutTypes || Object.keys(this.workoutTypes).length === 0) {
      throw new Error('WorkoutGenerator: Invalid workout types configuration');
    }
  }

  /**
   * Parse workout description into structured data
   * @param {string} description - Natural language workout description
   * @returns {Object} Parsed workout data structure
   * @throws {Error} If description is invalid or parsing fails
   */
  parseWorkoutDescription(description) {
    if (!description || typeof description !== 'string') {
      throw new Error(
        'WorkoutGenerator: Description must be a non-empty string'
      );
    }

    const cleanDescription = description.trim().toLowerCase();
    if (cleanDescription.length === 0) {
      throw new Error('WorkoutGenerator: Description cannot be empty');
    }

    try {
      const parsed = {
        duration: this._safeExtract(
          () => this.extractDuration(cleanDescription),
          'duration'
        ),
        type: this._safeExtract(
          () => this.extractWorkoutType(cleanDescription),
          'workout type'
        ),
        intensity: this._safeExtract(
          () => this.extractIntensity(cleanDescription),
          'intensity'
        ),
        intervals: this._safeExtract(
          () => this.extractIntervals(cleanDescription),
          'intervals'
        ),
        complexIntervals: this._safeExtract(
          () => this.extractComplexIntervals(cleanDescription),
          'complex intervals'
        ),
        zones: this._safeExtract(
          () => this.extractZones(cleanDescription),
          'zones'
        ),
        remainder: this._safeExtract(
          () => this.extractRemainder(cleanDescription),
          'remainder'
        ),
      };

      this._validateParsedData(parsed);
      return parsed;
    } catch (error) {
      throw new Error(
        `WorkoutGenerator: Failed to parse description "${description}": ${error.message}`
      );
    }
  }

  /**
   * Safely execute extraction function with error handling
   * @private
   * @param {Function} extractFn - Extraction function to execute
   * @param {string} fieldName - Name of field being extracted (for error messages)
   * @returns {*} Extraction result or null if failed
   */
  _safeExtract(extractFn, fieldName) {
    try {
      return extractFn();
    } catch (error) {
      console.warn(
        `WorkoutGenerator: Failed to extract ${fieldName}: ${error.message}`
      );
      return null;
    }
  }

  /**
   * Validate parsed workout data
   * @private
   * @param {Object} parsed - Parsed workout data
   * @throws {Error} If parsed data is invalid
   */
  _validateParsedData(parsed) {
    if (!parsed.duration || parsed.duration <= 0) {
      throw new Error('Invalid workout duration');
    }
    if (!parsed.type) {
      throw new Error('Could not determine workout type');
    }
    if (parsed.duration > 480) {
      // 8 hours
      console.warn(
        'WorkoutGenerator: Very long workout duration detected:',
        parsed.duration,
        'minutes'
      );
    }
  }

  /**
   * Extract workout duration from description
   * @param {string} description - Workout description
   * @returns {number} Duration in minutes
   * @throws {Error} If duration cannot be extracted or is invalid
   */
  extractDuration(description) {
    // First check for interval patterns and handle specially
    if (this._hasIntervalPattern(description)) {
      return this._extractIntervalDuration(description);
    }

    // Extract from explicit duration patterns
    const explicitDuration = this._extractExplicitDuration(description);
    if (explicitDuration) {
      return explicitDuration;
    }

    // Fall back to workout type defaults
    return this._getDefaultDurationForType(description);
  }

  /**
   * Check if description contains interval patterns
   * @private
   * @param {string} description - Workout description
   * @returns {boolean} True if interval pattern found
   */
  _hasIntervalPattern(description) {
    return /\d+\s*x\s*\d+/i.test(description);
  }

  /**
   * Extract duration for interval workouts
   * @private
   * @param {string} description - Workout description
   * @returns {number} Duration in minutes
   */
  _extractIntervalDuration(description) {
    // Look for explicit total duration OUTSIDE of the interval pattern
    let nonIntervalText = description.replace(
      /\d+\s*x\s*\d+\s*(?:min|minutes?|sec|seconds?)/gi,
      ''
    );
    // Remove common false matches like "VO2max"
    nonIntervalText = nonIntervalText.replace(/vo2max?/gi, '');

    const totalDurationMatch = nonIntervalText.match(
      /(\d+)\s*(?:hour|hr|h|minute|min|m)(?:s?)\b/i
    );
    if (totalDurationMatch) {
      const duration = parseInt(totalDurationMatch[1]);
      if (totalDurationMatch[0].match(/hour|hr|h/i)) {
        return duration * 60;
      }
      return duration;
    }

    // Use intelligent defaults based on workout type
    return this._getDefaultDurationForType(description);
  }

  /**
   * Extract explicit duration from description
   * @private
   * @param {string} description - Workout description
   * @returns {number|null} Duration in minutes or null if not found
   */
  _extractExplicitDuration(description) {
    const patterns = [
      { regex: /(\d+)\s*(?:hours?|hrs?|h)\b/i, multiplier: 60 },
      { regex: /(\d+)\s*(?:minutes?|mins?|m)\b/i, multiplier: 1 },
      { regex: /(\d+)[-\s](?:minute|min)\b/i, multiplier: 1 },
      { regex: /(\d+)\s*(?:h)\s*(\d+)\s*(?:m|minutes?)?/i, isComplex: true },
    ];

    for (const pattern of patterns) {
      const match = description.match(pattern.regex);
      if (match) {
        if (pattern.isComplex) {
          const hours = parseInt(match[1]);
          const minutes = parseInt(match[2]) || 0;
          return hours * 60 + minutes;
        } else {
          const value = parseInt(match[1]);
          if (value > 0) {
            return value * pattern.multiplier;
          }
        }
      }
    }

    return null;
  }

  /**
   * Get default duration based on workout type
   * @private
   * @param {string} description - Workout description
   * @returns {number} Duration in minutes
   */
  _getDefaultDurationForType(description) {
    const workoutType = this.extractWorkoutType(description);
    return (
      WorkoutGenerator.DEFAULT_DURATIONS[workoutType] ||
      WorkoutGenerator.DEFAULT_DURATIONS.default
    );
  }

  /**
   * Extract workout type from description
   * @param {string} description - Workout description
   * @returns {string} Detected workout type
   */
  extractWorkoutType(description) {
    const lower = description.toLowerCase();

    // Direct type matches - order matters for precedence
    const typeKeywords = {
      sprint: ['sprint', 'neuromuscular', 'anaerobic power'],
      vo2max: ['vo2max', 'vo2', 'v02', 'aerobic power', 'max aerobic'],
      threshold: ['threshold', 'lactate threshold', 'sweet spot', 'sweetspot'],
      tempo: ['tempo', 'sub-threshold', 'subthreshold'],
      recovery: ['recovery', 'easy', 'active recovery', 'rest'],
      endurance: ['endurance', 'aerobic', 'base', 'steady', 'zone 2', 'ride'],
      interval: [
        'interval',
        'intervals',
        'session',
        'training',
        'sets',
        'reps',
      ],
    };

    // Check for specific type keywords
    for (const [type, keywords] of Object.entries(typeKeywords)) {
      for (const keyword of keywords) {
        if (lower.includes(keyword)) {
          return type;
        }
      }
    }

    // Check for interval patterns (like "4x5", "8x30")
    if (/\d+\s*x\s*\d+/i.test(description)) {
      return 'interval';
    }
<<<<<<< HEAD
    
    parseSubStructure(subStructure) {
        const segments = [];
        
        // Parse segments from the description (patterns available for future use)
        
        // Try to parse "first X @ Y% then Z @ W%" structure
        const firstMatch = subStructure.match(/(?:first\s+)?(\d+)'?\s*@\s*(\d+)%/i);
        const thenMatch = subStructure.match(/then\s+(\d+)'?\s*at\s+(\d+)%/i);
        
        if (firstMatch && thenMatch) {
            const duration1 = parseInt(firstMatch[1]) * 60;
            const power1 = parseInt(firstMatch[2]) / 100;
            const duration2 = parseInt(thenMatch[1]) * 60; 
            const power2 = parseInt(thenMatch[2]) / 100;
            
            segments.push({ duration: duration1, power: power1 });
            segments.push({ duration: duration2, power: power2 });
        } else {
            // Fallback: try to parse any "X' @ Y%" patterns
            const allMatches = [...subStructure.matchAll(/(\d+)'?\s*@\s*(\d+)%/gi)];
            for (const match of allMatches) {
                const duration = parseInt(match[1]) * 60;
                const power = parseInt(match[2]) / 100;
                segments.push({ duration: duration, power: power });
            }
        }
        
        return segments;
=======

    // Check for power/intensity indicators (only if no other type found)
    if (lower.includes('power') || lower.includes('watts')) {
      if (
        lower.includes('high') ||
        lower.includes('hard') ||
        lower.includes('max')
      ) {
        return 'vo2max';
      }
      return 'threshold';
>>>>>>> 6de4cb84
    }

    // FTP percentage indicators (only specific high intensities)
    if (lower.includes('ftp') || /%\s*ftp/.test(lower)) {
      const percentMatch = lower.match(/(\d+)%/);
      if (percentMatch) {
        const percent = parseInt(percentMatch[1]);
        if (percent >= 106) return 'vo2max';
        if (percent >= 91) return 'threshold';
        if (percent >= 76) return 'tempo';
        // For lower percentages, let other keywords determine type
      }
    }

    return 'endurance'; // default
  }

  extractIntensity(description) {
    const intensities = Object.keys(this.intensityMap);

    for (const intensity of intensities) {
      if (description.toLowerCase().includes(intensity)) {
        return intensity;
      }
    }

    return null;
  }

  extractIntervals(description) {
    // Match various interval patterns
    const patterns = [
      /(\d+)\s*x\s*(\d+)\s*(?:min|minutes?)/i, // "4x5 min", "8 x 3 minutes"
      /(\d+)\s*x\s*(\d+)\s*(?:sec|seconds?)/i, // "8x30 sec", "10 x 15 seconds"
      /(\d+)\s*x\s*(\d+)(?:\s*(?:min|minutes?))?/i, // "4x5", "8x30" (assume context)
      /(\d+)\s+sets?\s+of\s+(\d+)\s*(?:min|minutes?)/i, // "4 sets of 5 minutes"
      /(\d+)\s+reps?\s+of\s+(\d+)\s*(?:sec|seconds?)/i, // "8 reps of 30 seconds"
    ];

    for (const pattern of patterns) {
      const match = description.match(pattern);
      if (match) {
        const sets = parseInt(match[1]);
        const duration = parseInt(match[2]);

        // Determine unit based on pattern and context
        let unit;
        let durationInSeconds;

        if (pattern.source.includes('sec')) {
          unit = 'seconds';
          durationInSeconds = duration;
        } else if (pattern.source.includes('min')) {
          unit = 'minutes';
          durationInSeconds = duration * 60;
        } else {
          // Context-based unit detection for patterns like "4x5"
          const workoutType = this.extractWorkoutType(description);
          if (workoutType === 'sprint' || duration <= 60) {
            unit = 'seconds';
            durationInSeconds = duration;
          } else {
            unit = 'minutes';
            durationInSeconds = duration * 60;
          }
        }

        return {
          sets: sets,
          duration: durationInSeconds,
          unit: unit,
        };
      }
    }

    return null;
  }

  extractComplexIntervals(description) {
    // Match patterns like "2 x 14' (4') as first 2' @ 105% then 12' at 100%"
    const complexPattern =
      /(\d+)\s*x\s*(\d+)'?\s*\((\d+)'?\)\s*as\s*(.*?)(?:\.|\s*$)/i;
    const match = description.match(complexPattern);

    if (!match) return null;

    const sets = parseInt(match[1]);
    const totalDuration = parseInt(match[2]);
    const recovery = parseInt(match[3]);
    const subStructure = match[4];

    // Parse the sub-structure like "first 2' @ 105% then 12' at 100%"
    const subSegments = this.parseSubStructure(subStructure);

    return {
      sets: sets,
      totalDuration: totalDuration * 60, // convert to seconds
      recovery: recovery * 60, // convert to seconds
      subSegments: subSegments,
    };
  }

  parseSubStructure(subStructure) {
    const segments = [];

    // Match patterns like "first 2' @ 105% then 12' at 100%"
    const patterns = [
      /(?:first\s+)?(\d+)'?\s*@\s*(\d+)%/gi, // "first 2' @ 105%"
      /then\s+(\d+)'?\s*at\s+(\d+)%/gi, // "then 12' at 100%"
      /(\d+)'?\s*@\s*(\d+)%/gi, // Generic "X' @ Y%"
    ];

    const totalTime = 0;

    // Try to parse "first X @ Y% then Z @ W%" structure
    const firstMatch = subStructure.match(/(?:first\s+)?(\d+)'?\s*@\s*(\d+)%/i);
    const thenMatch = subStructure.match(/then\s+(\d+)'?\s*at\s+(\d+)%/i);

    if (firstMatch && thenMatch) {
      const duration1 = parseInt(firstMatch[1]) * 60;
      const power1 = parseInt(firstMatch[2]) / 100;
      const duration2 = parseInt(thenMatch[1]) * 60;
      const power2 = parseInt(thenMatch[2]) / 100;

      segments.push({ duration: duration1, power: power1 });
      segments.push({ duration: duration2, power: power2 });
    } else {
      // Fallback: try to parse any "X' @ Y%" patterns
      const allMatches = [...subStructure.matchAll(/(\d+)'?\s*@\s*(\d+)%/gi)];
      for (const match of allMatches) {
        const duration = parseInt(match[1]) * 60;
        const power = parseInt(match[2]) / 100;
        segments.push({ duration: duration, power: power });
      }
    }

    return segments;
  }

  extractRemainder(description) {
    // Look for "remainder" or "rest" instructions
    const remainderPattern =
      /remainder.*?(?:zone\s*(\d+)|(\d+)\s*-\s*(\d+)\s*watts?)/i;
    const match = description.match(remainderPattern);

    if (match) {
      if (match[1]) {
        // Zone specification like "Zone 2"
        const zone = parseInt(match[1]);
        const zoneMap = {
          1: 0.45, // Recovery
          2: 0.68, // Endurance
          3: 0.82, // Tempo
          4: 0.98, // Threshold
          5: 1.13, // VO2max
        };
        return { power: zoneMap[zone] || 0.68 };
      } else if (match[2] && match[3]) {
        // Wattage range like "168 - 180 watts"
        const lowWatts = parseInt(match[2]);
        const highWatts = parseInt(match[3]);
        const avgWatts = (lowWatts + highWatts) / 2;
        // Convert to FTP percentage (assuming 250W FTP)
        return { power: avgWatts / 250 };
      }
    }

    return null;
  }

  extractZones(description) {
    const zones = [];
    const zonePattern = /zone\s*(\d+)/gi;
    let match;

    while ((match = zonePattern.exec(description)) !== null) {
      zones.push(parseInt(match[1]));
    }

    return zones;
  }

  generateWorkout(description) {
    const parsed = this.parseWorkoutDescription(description);

    // Check for complex intervals first
    if (parsed.complexIntervals) {
      return this.createComplexIntervalWorkout(parsed, description);
    }

    const workoutType = parsed.type || 'endurance';

    if (this.workoutTypes[workoutType]) {
      return this.workoutTypes[workoutType](parsed, description);
    }

    // Fallback to endurance workout
    return this.createEnduranceWorkout(parsed, description);
  }

  createWarmup(duration = 600) {
    // 10 minutes default
    return {
      type: 'Warmup',
      duration: duration,
      powerLow: 0.5,
      powerHigh: 0.7,
      startTime: 0,
      powerData: this.generateRampData(0, duration, 0.5, 0.7),
    };
  }

  createCooldown(duration = 600, startTime = 0) {
    // 10 minutes default
    return {
      type: 'Cooldown',
      duration: duration,
      powerLow: 0.7,
      powerHigh: 0.5,
      startTime: startTime,
      powerData: this.generateRampData(startTime, duration, 0.7, 0.5),
    };
  }

  createEnduranceWorkout(parsed, description) {
    const totalDuration = parsed.duration * 60; // convert to seconds
    const warmupDuration = Math.min(600, totalDuration * 0.15);
    const cooldownDuration = Math.min(600, totalDuration * 0.15);
    const mainDuration = totalDuration - warmupDuration - cooldownDuration;

    const intensity = this.intensityMap[parsed.intensity || 'endurance'];
    const power = (intensity.min + intensity.max) / 2;

    const segments = [
      this.createWarmup(warmupDuration),
      {
        type: 'SteadyState',
        duration: mainDuration,
        power: power,
        startTime: warmupDuration,
        powerData: this.generateSteadyData(warmupDuration, mainDuration, power),
      },
      this.createCooldown(cooldownDuration, warmupDuration + mainDuration),
    ];

    return {
      name: `Custom ${parsed.intensity || 'Endurance'} Workout`,
      description: description,
      author: 'Workout Creator',
      sportType: 'bike',
      totalDuration: totalDuration,
      segments: segments,
      tss: this.calculateTSS(segments),
    };
  }

  createIntervalWorkout(parsed, description) {
    const totalDuration = parsed.duration * 60;
    const warmupDuration = Math.min(600, totalDuration * 0.2);
    const cooldownDuration = Math.min(600, totalDuration * 0.2);

    let { intervals } = parsed;
    if (!intervals) {
      // Default intervals based on intensity
      const intensity = parsed.intensity || 'threshold';
      if (intensity === 'vo2max' || intensity === 'vo2') {
        intervals = { sets: 5, duration: 300, unit: 'seconds' }; // 5x5min
      } else if (intensity === 'threshold') {
        intervals = { sets: 4, duration: 480, unit: 'seconds' }; // 4x8min
      } else {
        intervals = { sets: 6, duration: 240, unit: 'seconds' }; // 6x4min
      }
    }

    const workIntensity = this.intensityMap[parsed.intensity || 'threshold'];
    const restIntensity = this.intensityMap['easy'];
    const workPower = (workIntensity.min + workIntensity.max) / 2;
    const restPower = (restIntensity.min + restIntensity.max) / 2;

    const intervalDuration = intervals.duration;
    const restDuration = Math.max(60, intervalDuration * 0.5); // 50% recovery or min 1 minute

    const intervalSegments = [];
    let currentTime = warmupDuration;

    for (let i = 0; i < intervals.sets; i++) {
      // Work interval
      intervalSegments.push({
        type: 'Interval (On)',
        duration: intervalDuration,
        power: workPower,
        startTime: currentTime,
        powerData: this.generateSteadyData(
          currentTime,
          intervalDuration,
          workPower
        ),
      });
      currentTime += intervalDuration;

      // Rest interval (except after last interval)
      if (i < intervals.sets - 1) {
        intervalSegments.push({
          type: 'Interval (Off)',
          duration: restDuration,
          power: restPower,
          startTime: currentTime,
          powerData: this.generateSteadyData(
            currentTime,
            restDuration,
            restPower
          ),
        });
        currentTime += restDuration;
      }
    }

    const segments = [
      this.createWarmup(warmupDuration),
      ...intervalSegments, // Flatten the interval segments
      this.createCooldown(cooldownDuration, currentTime),
    ];

    const finalDuration = currentTime + cooldownDuration;

    return {
      name: `Custom ${parsed.intensity || 'Threshold'} Intervals`,
      description: description,
      author: 'Workout Creator',
      sportType: 'bike',
      totalDuration: finalDuration,
      segments: segments,
      tss: this.calculateTSS(segments),
    };
  }

  createRecoveryWorkout(parsed, description) {
    const totalDuration = parsed.duration * 60;
    const warmupDuration = Math.min(300, totalDuration * 0.1); // Shorter warmup
    const cooldownDuration = Math.min(300, totalDuration * 0.1); // Shorter cooldown
    const mainDuration = totalDuration - warmupDuration - cooldownDuration;

    const intensity = this.intensityMap['recovery'];
    const power = (intensity.min + intensity.max) / 2;

    const segments = [
      this.createWarmup(warmupDuration),
      {
        type: 'SteadyState',
        duration: mainDuration,
        power: power,
        startTime: warmupDuration,
        powerData: this.generateSteadyData(warmupDuration, mainDuration, power),
      },
      this.createCooldown(cooldownDuration, warmupDuration + mainDuration),
    ];

    return {
      name: 'Custom Recovery Workout',
      description: description,
      author: 'Workout Creator',
      sportType: 'bike',
      totalDuration: totalDuration,
      segments: segments,
      tss: this.calculateTSS(segments),
    };
  }

  createTempoWorkout(parsed, description) {
    const totalDuration = parsed.duration * 60;
    const warmupDuration = Math.min(900, totalDuration * 0.25); // Longer warmup for tempo
    const cooldownDuration = Math.min(600, totalDuration * 0.15);
    const mainDuration = totalDuration - warmupDuration - cooldownDuration;

    const intensity = this.intensityMap['tempo'];
    const power = (intensity.min + intensity.max) / 2;

    const segments = [
      this.createWarmup(warmupDuration),
      {
        type: 'SteadyState',
        duration: mainDuration,
        power: power,
        startTime: warmupDuration,
        powerData: this.generateSteadyData(warmupDuration, mainDuration, power),
      },
      this.createCooldown(cooldownDuration, warmupDuration + mainDuration),
    ];

    return {
      name: 'Custom Tempo Workout',
      description: description,
      author: 'Workout Creator',
      sportType: 'bike',
      totalDuration: totalDuration,
      segments: segments,
      tss: this.calculateTSS(segments),
    };
  }

  createThresholdWorkout(parsed, description) {
    // Similar to interval workout but with longer steady efforts
    return this.createIntervalWorkout(parsed, description);
  }

  createVo2MaxWorkout(parsed, description) {
    // High intensity intervals
    return this.createIntervalWorkout(parsed, description);
  }

  createSprintWorkout(parsed, description) {
    // Short, high power intervals
    const modifiedParsed = { ...parsed };
    if (!modifiedParsed.intervals) {
      modifiedParsed.intervals = { sets: 8, duration: 30, unit: 'seconds' }; // 8x30sec
    }
    modifiedParsed.intensity = 'sprint';

    return this.createIntervalWorkout(modifiedParsed, description);
  }

  createComplexIntervalWorkout(parsed, description) {
    const complex = parsed.complexIntervals;
    const totalDuration = parsed.duration * 60; // Target total duration in seconds

    // Calculate warmup and cooldown
    const warmupDuration = Math.min(600, totalDuration * 0.15); // Max 10 minutes
    const cooldownDuration = Math.min(600, totalDuration * 0.15); // Max 10 minutes

    const segments = [];
    let currentTime = 0;

    // Add warmup
    const warmup = this.createWarmup(warmupDuration);
    warmup.startTime = currentTime;
    segments.push(warmup);
    currentTime += warmupDuration;

    // Add complex intervals
    for (let i = 0; i < complex.sets; i++) {
      // Add sub-segments for this interval
      for (const subSegment of complex.subSegments) {
        segments.push({
          type: 'Interval (On)',
          duration: subSegment.duration,
          power: subSegment.power,
          startTime: currentTime,
          powerData: this.generateSteadyData(
            currentTime,
            subSegment.duration,
            subSegment.power
          ),
        });
        currentTime += subSegment.duration;
      }

      // Add recovery between intervals (except after last one)
      if (i < complex.sets - 1) {
        segments.push({
          type: 'Interval (Off)',
          duration: complex.recovery,
          power: 0.6, // 60% FTP recovery
          startTime: currentTime,
          powerData: this.generateSteadyData(
            currentTime,
            complex.recovery,
            0.6
          ),
        });
        currentTime += complex.recovery;
      }
    }

    // Calculate remaining time
    const remainingTime = totalDuration - currentTime - cooldownDuration;

    // Add remainder segment if specified and there's time
    if (parsed.remainder && remainingTime > 300) {
      // At least 5 minutes
      segments.push({
        type: 'SteadyState',
        duration: remainingTime,
        power: parsed.remainder.power,
        startTime: currentTime,
        powerData: this.generateSteadyData(
          currentTime,
          remainingTime,
          parsed.remainder.power
        ),
      });
      currentTime += remainingTime;
    }

    // Add cooldown
    const cooldown = this.createCooldown(cooldownDuration, currentTime);
    segments.push(cooldown);
    currentTime += cooldownDuration;

    return {
      name: 'Custom Complex Interval Workout',
      description: description,
      author: 'Workout Creator',
      sportType: 'bike',
      totalDuration: currentTime,
      segments: segments,
      tss: this.calculateTSS(segments),
    };
  }

  // Helper methods
  generateSteadyData(startTime, duration, power) {
    const points = Math.max(2, Math.floor(duration / 10));
    const data = [];

    for (let i = 0; i < points; i++) {
      const time = startTime + (i * duration) / (points - 1);
      data.push({
        x: time,
        y: power * 100,
      });
    }

    return data;
  }

  generateRampData(startTime, duration, powerLow, powerHigh) {
    const points = Math.max(2, Math.floor(duration / 10));
    const data = [];

    for (let i = 0; i < points; i++) {
      const progress = i / (points - 1);
      const time = startTime + (i * duration) / (points - 1);
      const power = powerLow + (powerHigh - powerLow) * progress;
      data.push({
        x: time,
        y: power * 100,
      });
    }

    return data;
  }

  calculateTSS(segments) {
    let totalWeightedPower = 0;
    let totalDuration = 0;

    const allSegments = segments.flat();

    allSegments.forEach(segment => {
      if (segment.duration > 0) {
        let segmentPower;

        if (segment.power !== undefined) {
          segmentPower = segment.power;
        } else if (
          segment.powerLow !== undefined &&
          segment.powerHigh !== undefined
        ) {
          segmentPower = (segment.powerLow + segment.powerHigh) / 2;
        } else {
          segmentPower = 0.6;
        }

        const weightedPower = Math.pow(segmentPower, 4) * segment.duration;
        totalWeightedPower += weightedPower;
        totalDuration += segment.duration;
      }
    });

    if (totalDuration === 0) {
      return 0;
    }

    const normalizedPower = Math.pow(totalWeightedPower / totalDuration, 0.25);
    const intensityFactor = normalizedPower / 1.0;
    const tss =
      ((totalDuration * normalizedPower * intensityFactor) / (1.0 * 3600)) *
      100;

    return Math.round(tss);
  }

  /**
   * Get available power zones for workout targeting
   * @returns {Object} Available power zones with metadata
   */
  getAvailablePowerZones() {
    if (this.powerZoneManager) {
      const zones = this.powerZoneManager.getZones();
      const ftp = this.powerZoneManager.getFTP();
      const wattsMode = this.powerZoneManager.getWattsMode();

      return {
        zones,
        ftp,
        wattsMode,
        zonesInWatts: this.powerZoneManager.getZonesInWatts(),
      };
    }

    // Return default zones if no power zone manager
    const defaultZones = {};
    Object.entries(WorkoutGenerator.INTENSITY_ZONES).forEach(
      ([key, zone], index) => {
        defaultZones[`zone${index + 1}`] = {
          ...zone,
          name: zone.description,
          color: this._getDefaultZoneColor(index),
        };
      }
    );

    return {
      zones: defaultZones,
      ftp: 250, // Default FTP
      wattsMode: false,
      zonesInWatts: this._convertZonesToWatts(defaultZones, 250),
    };
  }

  /**
   * Create workout targeting specific power zone
   * @param {string} targetZone - Target power zone name or ID
   * @param {number} duration - Workout duration in minutes
   * @param {Object} options - Additional workout options
   * @returns {Object} Generated workout targeting the specified zone
   */
  createZoneTargetedWorkout(targetZone, duration, options = {}) {
    if (!this.powerZoneManager) {
      throw new Error(
        'Power zone manager not available for zone-targeted workouts'
      );
    }

    const zones = this.powerZoneManager.getZones();
    let targetZoneConfig = null;

    // Find target zone
    for (const [zoneId, zone] of Object.entries(zones)) {
      if (
        zoneId === targetZone ||
        zone.name.toLowerCase() === targetZone.toLowerCase()
      ) {
        targetZoneConfig = zone;
        break;
      }
    }

<<<<<<< HEAD
    /**
     * Validate workout against power zones
     * @param {Object} workout - Workout to validate
     * @returns {Object} Validation results
     */
    validateWorkoutZones(workout) {
        if (!this.powerZoneManager) {
            return { valid: true, warnings: [], info: 'No power zone validation available' };
        }
        
        // Power zone validation currently not implemented
        // const zones = this.powerZoneManager.getZones();
        const warnings = [];
        const info = [];
        
        // Check each segment
        workout.segments.forEach((segment, index) => {
            if (segment.power !== undefined) {
                const zone = this.powerZoneManager.getZoneByPower(segment.power);
                if (zone) {
                    info.push(`Segment ${index + 1} (${segment.type}): ${zone.name} zone`);
                } else {
                    warnings.push(`Segment ${index + 1} power (${Math.round(segment.power * 100)}% FTP) doesn't match any defined zone`);
                }
            }
        });
        
=======
    if (!targetZoneConfig) {
      throw new Error(`Target zone "${targetZone}" not found`);
    }

    const totalDuration = duration * 60; // Convert to seconds
    const warmupDuration = Math.min(600, totalDuration * 0.15);
    const cooldownDuration = Math.min(600, totalDuration * 0.15);
    const mainDuration = totalDuration - warmupDuration - cooldownDuration;

    const targetPower = (targetZoneConfig.min + targetZoneConfig.max) / 2;

    const segments = [
      this.createWarmup(warmupDuration),
      {
        type: 'SteadyState',
        duration: mainDuration,
        power: targetPower,
        startTime: warmupDuration,
        powerData: this.generateSteadyData(
          warmupDuration,
          mainDuration,
          targetPower
        ),
        zone: targetZoneConfig,
      },
      this.createCooldown(cooldownDuration, warmupDuration + mainDuration),
    ];

    return {
      name: `${targetZoneConfig.name} Zone Workout`,
      description: `${duration}-minute workout in ${targetZoneConfig.name} zone (${Math.round(targetZoneConfig.min * 100)}-${Math.round(targetZoneConfig.max * 100)}% FTP)`,
      author: 'Workout Creator',
      sportType: 'bike',
      totalDuration: totalDuration,
      segments: segments,
      tss: this.calculateTSS(segments),
      targetZone: targetZoneConfig,
    };
  }

  /**
   * Get zone recommendation for workout description
   * @param {string} description - Workout description
   * @returns {Object|null} Recommended zone or null if not found
   */
  getZoneRecommendation(description) {
    if (!this.powerZoneManager) {
      return null;
    }

    const intensity = this.extractIntensity(description);
    if (!intensity) {
      return null;
    }

    const intensityZone = this.intensityMap[intensity];
    if (!intensityZone) {
      return null;
    }

    // Find matching user zone
    const zones = this.powerZoneManager.getZones();
    for (const [zoneId, zone] of Object.entries(zones)) {
      // Check if zone ranges overlap significantly
      const overlapMin = Math.max(zone.min, intensityZone.min);
      const overlapMax = Math.min(zone.max, intensityZone.max);
      const overlapAmount = Math.max(0, overlapMax - overlapMin);
      const zoneRange = zone.max - zone.min;
      const overlapPercentage = overlapAmount / zoneRange;

      if (overlapPercentage > 0.5) {
        // 50% overlap threshold
>>>>>>> 6de4cb84
        return {
          zoneId,
          zone,
          overlapPercentage,
          recommendationReason: `Best match for ${intensity} intensity`,
        };
      }
    }

    return null;
  }

  /**
   * Validate workout against power zones
   * @param {Object} workout - Workout to validate
   * @returns {Object} Validation results
   */
  validateWorkoutZones(workout) {
    if (!this.powerZoneManager) {
      return {
        valid: true,
        warnings: [],
        info: 'No power zone validation available',
      };
    }

    const zones = this.powerZoneManager.getZones();
    const warnings = [];
    const info = [];

    // Check each segment
    workout.segments.forEach((segment, index) => {
      if (segment.power !== undefined) {
        const zone = this.powerZoneManager.getZoneByPower(segment.power);
        if (zone) {
          info.push(
            `Segment ${index + 1} (${segment.type}): ${zone.name} zone`
          );
        } else {
          warnings.push(
            `Segment ${index + 1} power (${Math.round(segment.power * 100)}% FTP) doesn't match any defined zone`
          );
        }
      }
    });

    return {
      valid: warnings.length === 0,
      warnings,
      info,
    };
  }

  /**
   * Get default zone color for index
   * @private
   * @param {number} index - Zone index
   * @returns {string} Hex color code
   */
  _getDefaultZoneColor(index) {
    const colors = [
      '#90EE90',
      '#87CEEB',
      '#FFD700',
      '#FFA500',
      '#FF6347',
      '#FF4500',
      '#8B0000',
    ];
    return colors[index % colors.length];
  }

  /**
   * Convert zones to watts
   * @private
   * @param {Object} zones - Power zones
   * @param {number} ftp - FTP value
   * @returns {Object} Zones with watt ranges
   */
  _convertZonesToWatts(zones, ftp) {
    const wattsZones = {};
    for (const [zoneId, zone] of Object.entries(zones)) {
      wattsZones[zoneId] = {
        ...zone,
        minWatts: Math.round(zone.min * ftp),
        maxWatts: Math.round(zone.max * ftp),
      };
    }
    return wattsZones;
  }

  /**
   * Set power zone manager
   * @param {Object} powerZoneManager - Power zone manager instance
   */
  setPowerZoneManager(powerZoneManager) {
    this.powerZoneManager = powerZoneManager;
    this.intensityMap = this._initializeIntensityMap();

    // Listen for zone changes
    if (typeof window !== 'undefined') {
      window.addEventListener('powerZonesChanged', () => {
        this.intensityMap = this._initializeIntensityMap();
      });
    }
  }
}<|MERGE_RESOLUTION|>--- conflicted
+++ resolved
@@ -45,72 +45,6 @@
     }
   }
 
-<<<<<<< HEAD
-    /**
-     * Initialize intensity map from power zones or defaults
-     * @private
-     * @returns {Object} Intensity map for workout generation
-     */
-    _initializeIntensityMap() {
-        if (this.powerZoneManager) {
-            try {
-                const zones = this.powerZoneManager.getZones();
-                const intensityMap = {};
-                
-                // Map common zone names to power zones
-                const zoneMapping = {
-                    'recovery': ['recovery', 'active recovery', 'zone1'],
-                    'easy': ['easy', 'endurance', 'base', 'zone2'],
-                    'endurance': ['easy', 'endurance', 'base', 'zone2'],
-                    'tempo': ['tempo', 'aerobic threshold', 'zone3'],
-                    'threshold': ['threshold', 'lactate threshold', 'sweet spot', 'zone4'],
-                    'sweetspot': ['sweet spot', 'threshold', 'zone4'],
-                    'vo2max': ['vo2max', 'vo2 max', 'aerobic power', 'zone5'],
-                    'vo2': ['vo2max', 'vo2 max', 'aerobic power', 'zone5'],
-                    'anaerobic': ['anaerobic', 'anaerobic capacity', 'zone6'],
-                    'neuromuscular': ['neuromuscular', 'sprint', 'zone7'],
-                    'sprint': ['neuromuscular', 'sprint', 'zone7']
-                };
-                
-                // Try to map workout intensities to user's power zones
-                for (const [intensity, aliases] of Object.entries(zoneMapping)) {
-                    let mappedZone = null;
-                    
-                    // Try to find matching zone by name
-                    for (const zone of Object.values(zones)) {
-                        const zoneName = zone.name.toLowerCase();
-                        if (aliases.some(alias => zoneName.includes(alias.toLowerCase()))) {
-                            mappedZone = zone;
-                            break;
-                        }
-                    }
-                    
-                    if (mappedZone) {
-                        intensityMap[intensity] = {
-                            min: mappedZone.min,
-                            max: mappedZone.max,
-                            description: mappedZone.description,
-                            color: mappedZone.color
-                        };
-                    }
-                }
-                
-                // Fall back to defaults for unmapped intensities
-                for (const [intensity, defaultZone] of Object.entries(WorkoutGenerator.INTENSITY_ZONES)) {
-                    if (!intensityMap[intensity]) {
-                        intensityMap[intensity] = defaultZone;
-                    }
-                }
-                
-                return intensityMap;
-            } catch (error) {
-                console.warn('Failed to use custom power zones, falling back to defaults:', error);
-            }
-        }
-        
-        return { ...WorkoutGenerator.INTENSITY_ZONES };
-    }
-=======
   /**
    * Initialize intensity map from power zones or defaults
    * @private
@@ -121,7 +55,6 @@
       try {
         const zones = this.powerZoneManager.getZones();
         const intensityMap = {};
->>>>>>> 6de4cb84
 
         // Map common zone names to power zones
         const zoneMapping = {
@@ -461,37 +394,6 @@
     if (/\d+\s*x\s*\d+/i.test(description)) {
       return 'interval';
     }
-<<<<<<< HEAD
-    
-    parseSubStructure(subStructure) {
-        const segments = [];
-        
-        // Parse segments from the description (patterns available for future use)
-        
-        // Try to parse "first X @ Y% then Z @ W%" structure
-        const firstMatch = subStructure.match(/(?:first\s+)?(\d+)'?\s*@\s*(\d+)%/i);
-        const thenMatch = subStructure.match(/then\s+(\d+)'?\s*at\s+(\d+)%/i);
-        
-        if (firstMatch && thenMatch) {
-            const duration1 = parseInt(firstMatch[1]) * 60;
-            const power1 = parseInt(firstMatch[2]) / 100;
-            const duration2 = parseInt(thenMatch[1]) * 60; 
-            const power2 = parseInt(thenMatch[2]) / 100;
-            
-            segments.push({ duration: duration1, power: power1 });
-            segments.push({ duration: duration2, power: power2 });
-        } else {
-            // Fallback: try to parse any "X' @ Y%" patterns
-            const allMatches = [...subStructure.matchAll(/(\d+)'?\s*@\s*(\d+)%/gi)];
-            for (const match of allMatches) {
-                const duration = parseInt(match[1]) * 60;
-                const power = parseInt(match[2]) / 100;
-                segments.push({ duration: duration, power: power });
-            }
-        }
-        
-        return segments;
-=======
 
     // Check for power/intensity indicators (only if no other type found)
     if (lower.includes('power') || lower.includes('watts')) {
@@ -503,7 +405,6 @@
         return 'vo2max';
       }
       return 'threshold';
->>>>>>> 6de4cb84
     }
 
     // FTP percentage indicators (only specific high intensities)
@@ -1152,35 +1053,6 @@
       }
     }
 
-<<<<<<< HEAD
-    /**
-     * Validate workout against power zones
-     * @param {Object} workout - Workout to validate
-     * @returns {Object} Validation results
-     */
-    validateWorkoutZones(workout) {
-        if (!this.powerZoneManager) {
-            return { valid: true, warnings: [], info: 'No power zone validation available' };
-        }
-        
-        // Power zone validation currently not implemented
-        // const zones = this.powerZoneManager.getZones();
-        const warnings = [];
-        const info = [];
-        
-        // Check each segment
-        workout.segments.forEach((segment, index) => {
-            if (segment.power !== undefined) {
-                const zone = this.powerZoneManager.getZoneByPower(segment.power);
-                if (zone) {
-                    info.push(`Segment ${index + 1} (${segment.type}): ${zone.name} zone`);
-                } else {
-                    warnings.push(`Segment ${index + 1} power (${Math.round(segment.power * 100)}% FTP) doesn't match any defined zone`);
-                }
-            }
-        });
-        
-=======
     if (!targetZoneConfig) {
       throw new Error(`Target zone "${targetZone}" not found`);
     }
@@ -1253,7 +1125,6 @@
 
       if (overlapPercentage > 0.5) {
         // 50% overlap threshold
->>>>>>> 6de4cb84
         return {
           zoneId,
           zone,
