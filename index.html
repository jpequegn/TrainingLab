<!DOCTYPE html>
<html lang="en">
<head>
    <meta charset="UTF-8">
    <meta name="viewport" content="width=device-width, initial-scale=1.0">
    <title>Zwift Workout Visualizer</title>
    <script src="https://cdn.tailwindcss.com"></script>
    <script src="https://cdn.jsdelivr.net/npm/chart.js"></script>
    <script src="https://cdn.jsdelivr.net/npm/chartjs-plugin-annotation"></script>
    <link rel="stylesheet" href="styles.css">
    <link rel="stylesheet" href="library.css">
    <link rel="stylesheet" href="editor.css">
</head>
<body class="bg-gradient-to-br from-indigo-900 via-purple-800 to-blue-900 min-h-screen">
    <!-- Skip Navigation -->
    <a href="#main-content" class="sr-only focus:not-sr-only focus:absolute focus:top-4 focus:left-4 bg-indigo-600 text-white px-4 py-2 rounded-lg z-50 font-medium">Skip to main content</a>
    
    <!-- Screen Reader Announcements -->
    <div id="sr-announcements" aria-live="assertive" aria-atomic="true" class="sr-only"></div>
    

    <div class="container mx-auto px-4 py-8 max-w-7xl relative" style="padding-right: 22rem;">
        
        <!-- Chat Interface Panel -->
        <div id="chatPanel" class="fixed right-0 top-0 h-full w-80 bg-white/95 backdrop-blur-sm shadow-2xl border-l border-white/20 z-40 transform transition-transform duration-300" role="complementary" aria-label="Workout creation chat interface">
            <div class="flex flex-col h-full">
                <!-- Chat Header -->
                <div class="bg-gradient-to-r from-indigo-600 to-purple-600 px-4 py-3 text-white flex items-center justify-between">
                    <div class="flex items-center">
                        <svg class="w-5 h-5 mr-2" fill="none" stroke="currentColor" viewBox="0 0 24 24">
                            <path stroke-linecap="round" stroke-linejoin="round" stroke-width="2" d="M8 12h.01M12 12h.01M16 12h.01M21 12c0 4.418-4.03 8-9 8a9.863 9.863 0 01-4.255-.949L3 20l1.395-3.72C3.512 15.042 3 13.574 3 12c0-4.418 4.03-8 9-8s9 3.582 9 8z"></path>
                        </svg>
                        <h3 class="font-semibold">Workout Creator</h3>
                    </div>
                    <button id="toggleChatPanel" class="w-8 h-8 bg-white/20 hover:bg-white/30 rounded-full flex items-center justify-center font-bold transition-all duration-200" title="Minimize">
                        >
                    </button>
                </div>
                
                <!-- Chat Messages -->
                <div id="chatMessages" class="flex-1 overflow-y-auto p-4 space-y-3 bg-gray-50/50" role="log" aria-live="polite" aria-label="Chat conversation">
                    <div class="chat-message llm bg-blue-100 rounded-lg p-3 text-sm">
                        👋 Hi! I can help you create custom workouts. Just describe what kind of workout you want!
                        <br><br>
                        <strong>Examples:</strong>
                        <br>• "Create a 45-minute endurance ride"
                        <br>• "I want interval training with 4x5 min at threshold"
                        <br>• "Build me a recovery workout"
                    </div>
                </div>
                
                <!-- Chat Input -->
                <div class="border-t bg-white p-4">
                    <div class="flex items-center justify-between mb-2">
                        <span class="text-xs text-gray-500">Mode:</span>
                        <label class="flex items-center gap-2 text-xs">
                            <input type="checkbox" id="llmModeToggle" class="rounded">
                            <span>Use LLM (requires API key)</span>
                        </label>
                    </div>
                    <form id="chatForm" class="flex gap-2" role="search" aria-label="Create workout">
                        <input 
                            id="chatInput" 
                            type="text" 
                            placeholder="Describe your workout..." 
                            class="flex-1 px-3 py-2 border border-gray-300 rounded-lg focus:outline-none focus:ring-2 focus:ring-indigo-500 focus:border-indigo-500 text-sm"
                            aria-label="Describe your workout requirements"
                            aria-describedby="chatInputHelp"
                        />
                        <span id="chatInputHelp" class="sr-only">Enter a description of the workout you want to create, for example: 45 minute endurance ride or 4x5 minute intervals at threshold</span>
                        <button 
                            type="submit" 
                            class="px-4 py-2 bg-indigo-600 hover:bg-indigo-700 text-white rounded-lg font-medium shadow-md hover:shadow-lg transition-all duration-200 flex items-center justify-center"
                            aria-label="Send workout request"
                        >
                            <svg class="w-4 h-4" fill="none" stroke="currentColor" viewBox="0 0 24 24">
                                <path stroke-linecap="round" stroke-linejoin="round" stroke-width="2" d="M12 19l9 2-9-18-9 18 9-2zm0 0v-8"></path>
                            </svg>
                        </button>
                    </form>
                </div>
            </div>
        </div>
        <!-- Header Section -->
        <header class="text-center mb-12" role="banner">
            <div class="flex justify-end gap-3 mb-4">
                <a href="power-zones-ui.html" class="inline-flex items-center px-4 py-2 bg-white/10 hover:bg-white/20 text-white rounded-lg transition-colors duration-200 text-sm font-medium backdrop-blur-sm border border-white/20">
                    <svg class="w-4 h-4 mr-2" fill="none" stroke="currentColor" viewBox="0 0 24 24">
                        <path stroke-linecap="round" stroke-linejoin="round" stroke-width="2" d="M9 19v-6a2 2 0 00-2-2H5a2 2 0 00-2 2v6a2 2 0 002 2h2a2 2 0 002-2zm0 0V9a2 2 0 012-2h2a2 2 0 012 2v10m-6 0a2 2 0 002 2h2a2 2 0 002-2m0 0V5a2 2 0 012-2h2a2 2 0 012 2v14a2 2 0 01-2 2h-2a2 2 0 01-2-2z"></path>
                    </svg>
                    Power Zones
                </a>
                <a href="mcp_manager.html" class="inline-flex items-center px-4 py-2 bg-white/10 hover:bg-white/20 text-white rounded-lg transition-colors duration-200 text-sm font-medium backdrop-blur-sm border border-white/20">
                    <svg class="w-4 h-4 mr-2" fill="none" stroke="currentColor" viewBox="0 0 24 24">
                        <path stroke-linecap="round" stroke-linejoin="round" stroke-width="2" d="M5 12h14M5 12l4-4m-4 4l4 4"></path>
                    </svg>
                    MCP Manager
                </a>
            </div>
            <div class="inline-flex items-center justify-center w-20 h-20 bg-gradient-to-r from-orange-500 to-red-500 rounded-full mb-6 shadow-lg">
                <span class="text-4xl">🚴‍♂️</span>
            </div>
            <h1 class="text-5xl font-bold text-white mb-4 tracking-tight">
                Zwift Workout Visualizer
            </h1>
            <p class="text-xl text-indigo-200 font-medium">
                Load and visualize your Zwift workout files (.zwo) with advanced analytics
            </p>
        </header>

        <!-- Upload Section -->
        <section id="main-content" class="bg-white/95 backdrop-blur-sm rounded-2xl shadow-2xl p-8 mb-8 border border-white/20" role="main" aria-labelledby="uploadSectionTitle">
            <div class="text-center">
                <div class="mb-6">
                    <h2 id="uploadSectionTitle" class="text-2xl font-semibold text-gray-800 mb-2">Get Started</h2>
                    <p class="text-gray-600">Upload your workout file or try our sample</p>
                </div>
                
                <div class="flex flex-col sm:flex-row items-center justify-center gap-4">
                    <!-- File Upload Button -->
                    <div class="relative">
                        <input type="file" id="fileInput" accept=".zwo" class="absolute inset-0 w-full h-full opacity-0 cursor-pointer" aria-label="Choose Zwift workout file to upload" />
                        <label for="fileInput" class="inline-flex items-center px-6 py-3 bg-gradient-to-r from-green-600 to-emerald-600 hover:from-green-700 hover:to-emerald-700 text-white font-semibold rounded-xl shadow-lg hover:shadow-xl transform hover:scale-105 transition-all duration-200 cursor-pointer">
                            <svg class="w-5 h-5 mr-2" fill="none" stroke="currentColor" viewBox="0 0 24 24">
                                <path stroke-linecap="round" stroke-linejoin="round" stroke-width="2" d="M7 16a4 4 0 01-.88-7.903A5 5 0 1115.9 6L16 6a5 5 0 011 9.9M15 13l-3-3m0 0l-3 3m3-3v12"></path>
                            </svg>
                            Upload Workout File
                        </label>
                    </div>
                    
                    <!-- Divider -->
                    <div class="flex items-center">
                        <div class="border-t border-gray-300 flex-grow sm:w-8"></div>
                        <span class="px-3 text-gray-500 text-sm font-medium">or</span>
                        <div class="border-t border-gray-300 flex-grow sm:w-8"></div>
                    </div>
                    
                    <!-- Sample Button -->
                    <button id="loadSample" class="inline-flex items-center px-6 py-3 bg-gradient-to-r from-blue-600 to-indigo-600 hover:from-blue-700 hover:to-indigo-700 text-white font-semibold rounded-xl shadow-lg hover:shadow-xl transform hover:scale-105 transition-all duration-200">
                        <svg class="w-5 h-5 mr-2" fill="none" stroke="currentColor" viewBox="0 0 24 24">
                            <path stroke-linecap="round" stroke-linejoin="round" stroke-width="2" d="M13 10V3L4 14h7v7l9-11h-7z"></path>
                        </svg>
                        Try Sample Workout
                    </button>
                </div>
            </div>
        </div>

        <!-- Workout Editor -->
        <div id="workoutEditor" class="bg-white/95 backdrop-blur-sm rounded-2xl shadow-2xl p-6 mb-8 border border-white/20" style="display: none;">
            <div class="mb-6">
                <div class="flex items-center justify-between mb-4">
                    <div class="flex items-center">
                        <svg class="w-6 h-6 text-indigo-600 mr-3" fill="none" stroke="currentColor" viewBox="0 0 24 24">
                            <path stroke-linecap="round" stroke-linejoin="round" stroke-width="2" d="M12 6V4m0 2a2 2 0 100 4m0-4a2 2 0 110 4m-6 8a2 2 0 100-4m0 4a2 2 0 100 4m0-4v2m0-6V4m6 6v10m6-2a2 2 0 100-4m0 4a2 2 0 100 4m0-4v2m0-6V4"></path>
                        </svg>
                        <h3 class="text-xl font-semibold text-gray-800">Workout Builder</h3>
                    </div>
                    <div class="flex items-center space-x-2">
                        <button id="newWorkoutBtn" class="px-4 py-2 bg-green-600 hover:bg-green-700 text-white font-medium rounded-lg shadow-md hover:shadow-lg transition-all duration-200">
                            <svg class="w-4 h-4 inline mr-1" fill="none" stroke="currentColor" viewBox="0 0 24 24">
                                <path stroke-linecap="round" stroke-linejoin="round" stroke-width="2" d="M12 4v16m8-8H4"></path>
                            </svg>
                            New Workout
                        </button>
                        <button id="toggleEditorBtn" class="px-4 py-2 bg-indigo-600 hover:bg-indigo-700 text-white font-medium rounded-lg shadow-md hover:shadow-lg transition-all duration-200">
                            <svg class="w-4 h-4 inline mr-1" fill="none" stroke="currentColor" viewBox="0 0 24 24">
                                <path stroke-linecap="round" stroke-linejoin="round" stroke-width="2" d="M11 5H6a2 2 0 00-2 2v11a2 2 0 002 2h11a2 2 0 002-2v-5m-1.414-9.414a2 2 0 112.828 2.828L11.828 15H9v-2.828l8.586-8.586z"></path>
                            </svg>
                            Edit Mode
                        </button>
                    </div>
                </div>
                
                <!-- Segment Templates Palette -->
                <div class="mb-6">
                    <h4 class="text-sm font-medium text-gray-700 mb-3">Segment Templates</h4>
                    <div id="segmentTemplates" class="grid grid-cols-2 md:grid-cols-4 lg:grid-cols-6 gap-3">
                        <!-- Templates will be populated by JavaScript -->
                    </div>
                </div>
                
                <!-- Workout Timeline/Builder Area -->
                <div class="mb-6">
                    <h4 class="text-sm font-medium text-gray-700 mb-3">Workout Timeline</h4>
                    <div id="workoutTimeline" class="min-h-24 border-2 border-dashed border-gray-300 rounded-lg p-4 bg-gray-50/50">
                        <div id="timelineSegments" class="flex flex-wrap items-end gap-1 min-h-16">
                            <!-- Dragged segments will appear here -->
                        </div>
                        <div class="text-center text-gray-500 text-sm mt-2" id="timelineEmptyState">
                            Drag segment templates here to build your workout
                        </div>
                    </div>
                </div>
                
                <!-- Workout Summary -->
                <div class="grid grid-cols-3 gap-4 text-center">
                    <div class="bg-blue-50 p-3 rounded-lg">
                        <div class="text-sm font-medium text-blue-600">Total Duration</div>
                        <div id="editorTotalDuration" class="text-lg font-bold text-blue-900">0:00</div>
                    </div>
                    <div class="bg-orange-50 p-3 rounded-lg">
                        <div class="text-sm font-medium text-orange-600">Avg Power</div>
                        <div id="editorAvgPower" class="text-lg font-bold text-orange-900">0%</div>
                    </div>
                    <div class="bg-green-50 p-3 rounded-lg">
                        <div class="text-sm font-medium text-green-600">Est. TSS</div>
                        <div id="editorEstTSS" class="text-lg font-bold text-green-900">0</div>
                    </div>
                </div>
            </div>
        </div>

        <!-- Segment Editor Modal -->
        <div id="segmentEditorModal" class="fixed inset-0 bg-black/50 flex items-center justify-center z-50" style="display:none;">
            <div class="bg-white rounded-2xl p-6 max-w-md w-full mx-4 shadow-2xl">
                <div class="flex items-center justify-between mb-4">
                    <h3 class="text-lg font-semibold text-gray-800">Edit Segment</h3>
                    <button id="closeSegmentEditor" class="text-gray-400 hover:text-gray-600">
                        <svg class="w-6 h-6" fill="none" stroke="currentColor" viewBox="0 0 24 24">
                            <path stroke-linecap="round" stroke-linejoin="round" stroke-width="2" d="M6 18L18 6M6 6l12 12"></path>
                        </svg>
                    </button>
                </div>
                <div id="segmentEditorContent">
                    <!-- Dynamic content based on segment type -->
                </div>
            </div>
        </div>

        <!-- Chart Container -->
        <div class="chart-container bg-white/95 backdrop-blur-sm rounded-2xl shadow-2xl p-6 mb-8 border border-white/20" style="display: none;">
            <div class="mb-4 flex items-center justify-between">
                <h3 class="text-xl font-semibold text-gray-800">Workout Power Profile</h3>
                <button id="undoEditBtn" class="px-4 py-2 bg-yellow-500 hover:bg-yellow-600 text-white font-medium rounded-lg shadow-md hover:shadow-lg transition-all duration-200 transform hover:scale-105" style="display:none;">
                    <svg class="w-4 h-4 inline mr-1" fill="none" stroke="currentColor" viewBox="0 0 24 24">
                        <path stroke-linecap="round" stroke-linejoin="round" stroke-width="2" d="M3 10h10a8 8 0 018 8v2M3 10l6 6m-6-6l6-6"></path>
                    </svg>
                    Undo Last Edit
                </button>
            </div>
            <div class="bg-gray-50 rounded-xl p-4">
                <canvas id="workoutChart" class="w-full h-96" role="img" aria-label="Workout power profile visualization. Press Tab to focus and use arrow keys to navigate segments." tabindex="0"></canvas>
            </div>
        </div>

        <!-- Power Info Box -->
        <div id="hoverPowerBox" class="fixed top-4 right-4 bg-gray-900/90 text-white px-3 py-2 rounded-lg text-sm font-medium shadow-lg z-50" style="display:none;"></div>
        
        <!-- Segment Edit Box -->
        <div id="segmentEditBox" class="fixed inset-0 bg-black/50 flex items-center justify-center z-50" style="display:none;">
            <div class="bg-white rounded-2xl p-6 max-w-md w-full mx-4 shadow-2xl"></div>
        </div>

        <!-- Workout Info Panel -->
        <div id="workoutInfo" class="bg-white/95 backdrop-blur-sm rounded-2xl shadow-2xl border border-white/20 overflow-hidden mb-8" style="display: none;">
            <!-- Workout Header -->
            <div class="bg-gradient-to-r from-indigo-600 to-purple-600 px-6 py-6 text-white">
                <h2 id="workoutName" class="text-2xl font-bold mb-2"></h2>
                <p id="workoutDescription" class="text-indigo-100 opacity-90"></p>
            </div>

            <!-- Workout Stats -->
            <div class="p-6">
                <div class="grid grid-cols-2 lg:grid-cols-4 gap-4 mb-8">
                    <div class="bg-gradient-to-br from-blue-50 to-blue-100 p-4 rounded-xl border border-blue-200">
                        <div class="text-xs font-medium text-blue-600 uppercase tracking-wide">Duration</div>
                        <div id="totalDuration" class="text-2xl font-bold text-blue-900 mt-1"></div>
                    </div>
                    <div class="bg-gradient-to-br from-orange-50 to-orange-100 p-4 rounded-xl border border-orange-200">
                        <div class="text-xs font-medium text-orange-600 uppercase tracking-wide">TSS</div>
                        <div id="workoutTSS" class="text-2xl font-bold text-orange-900 mt-1"></div>
                    </div>
                    <div class="bg-gradient-to-br from-green-50 to-green-100 p-4 rounded-xl border border-green-200">
                        <div class="text-xs font-medium text-green-600 uppercase tracking-wide">Author</div>
                        <div id="workoutAuthor" class="text-2xl font-bold text-green-900 mt-1"></div>
                    </div>
                    <div class="bg-gradient-to-br from-purple-50 to-purple-100 p-4 rounded-xl border border-purple-200">
                        <div class="text-xs font-medium text-purple-600 uppercase tracking-wide">Sport</div>
                        <div id="workoutSport" class="text-2xl font-bold text-purple-900 mt-1"></div>
                    </div>
                </div>

                <!-- Edit Workout Section -->
                <div class="bg-gray-50 rounded-xl p-6 mb-8">
                    <div class="flex items-center mb-4">
                        <svg class="w-5 h-5 text-indigo-600 mr-2" fill="none" stroke="currentColor" viewBox="0 0 24 24">
                            <path stroke-linecap="round" stroke-linejoin="round" stroke-width="2" d="M11 5H6a2 2 0 00-2 2v11a2 2 0 002 2h11a2 2 0 002-2v-5m-1.414-9.414a2 2 0 112.828 2.828L11.828 15H9v-2.828l8.586-8.586z"></path>
                        </svg>
                        <h3 class="text-lg font-semibold text-gray-800">Edit Workout</h3>
                    </div>
                    <p class="text-gray-600 mb-6">Modify workout intensity and scale segments (excluding warmup/cooldown).</p>
                    
                    <div class="space-y-6">
                        <!-- Scale Controls -->
                        <div class="bg-white p-4 rounded-lg border border-gray-200">
                            <div class="flex items-center justify-between mb-3">
                                <label for="scaleSlider" class="text-sm font-medium text-gray-700">Scale Factor:</label>
                                <span class="scale-value text-lg font-semibold text-indigo-600 bg-indigo-100 px-2 py-1 rounded">1.0</span>
                            </div>
                            <input type="range" id="scaleSlider" min="0.5" max="2.0" step="0.1" value="1.0" 
                                   class="w-full h-2 bg-gray-200 rounded-lg appearance-none cursor-pointer slider mb-2">
                            <div class="text-xs text-gray-500 mb-4">Multiplier for main workout segments (excludes warmup/cooldown)</div>
                            <div class="flex gap-3">
                                <button id="applyScale" class="flex-1 px-4 py-2 bg-indigo-600 hover:bg-indigo-700 text-white font-medium rounded-lg shadow-md hover:shadow-lg transition-all duration-200">
                                    Apply Scale
                                </button>
                                <button id="resetWorkout" class="px-4 py-2 bg-gray-300 hover:bg-gray-400 text-gray-700 font-medium rounded-lg shadow-md hover:shadow-lg transition-all duration-200">
                                    Reset
                                </button>
                            </div>
                        </div>
                        
                        <!-- Export Controls -->
                        <div class="grid grid-cols-1 md:grid-cols-3 gap-4">
                            <button id="exportModified" class="group bg-white hover:bg-gray-50 border-2 border-gray-300 hover:border-indigo-400 rounded-xl p-4 transition-all duration-200">
                                <div class="flex items-center justify-between mb-2">
                                    <span class="text-lg font-semibold text-gray-800">📥 Download ZWO</span>
                                    <svg class="w-5 h-5 text-gray-400 group-hover:text-indigo-600" fill="none" stroke="currentColor" viewBox="0 0 24 24">
                                        <path stroke-linecap="round" stroke-linejoin="round" stroke-width="2" d="M4 16v1a3 3 0 003 3h10a3 3 0 003-3v-1m-4-4l-4 4m0 0l-4-4m4 4V4"></path>
                                    </svg>
                                </div>
                                <span class="text-sm text-gray-500">Save your edited workout</span>
                            </button>
                            <button id="saveAsWorkout" class="group bg-white hover:bg-gray-50 border-2 border-emerald-300 hover:border-emerald-400 rounded-xl p-4 transition-all duration-200">
                                <div class="flex items-center justify-between mb-2">
                                    <span class="text-lg font-semibold text-gray-800">💾 Save As...</span>
                                    <svg class="w-5 h-5 text-gray-400 group-hover:text-emerald-600" fill="none" stroke="currentColor" viewBox="0 0 24 24">
                                        <path stroke-linecap="round" stroke-linejoin="round" stroke-width="2" d="M8 7H5a2 2 0 00-2 2v9a2 2 0 002 2h14a2 2 0 002-2V9a2 2 0 00-2-2h-3m-1 4l-3-3m0 0l-3 3m3-3v12"></path>
                                    </svg>
                                </div>
                                <span class="text-sm text-gray-500">Choose location & filename</span>
                            </button>
                            <button id="deployWorkout" class="group bg-gradient-to-r from-indigo-600 to-purple-600 hover:from-indigo-700 hover:to-purple-700 text-white rounded-xl p-4 shadow-lg hover:shadow-xl transition-all duration-200">
                                <div class="flex items-center justify-between mb-2">
                                    <span class="text-lg font-semibold">🚀 Deploy to Zwift</span>
                                    <svg class="w-5 h-5" fill="none" stroke="currentColor" viewBox="0 0 24 24">
                                        <path stroke-linecap="round" stroke-linejoin="round" stroke-width="2" d="M13 10V3L4 14h7v7l9-11h-7z"></path>
                                    </svg>
                                </div>
                                <span class="text-sm text-indigo-200">Save directly to Zwift workouts folder</span>
                            </button>
                        </div>
                    </div>
                </div>
                <!-- Conversion Section -->
                <div class="bg-gradient-to-br from-purple-50 to-indigo-50 rounded-xl p-6">
                    <div class="flex items-center mb-4">
                        <svg class="w-5 h-5 text-purple-600 mr-2" fill="none" stroke="currentColor" viewBox="0 0 24 24">
                            <path stroke-linecap="round" stroke-linejoin="round" stroke-width="2" d="M8 7h12m0 0l-4-4m4 4l-4 4m0 6H4m0 0l4 4m-4-4l4-4"></path>
                        </svg>
                        <h3 class="text-lg font-semibold text-gray-800">Convert for Other Platforms</h3>
                    </div>
                    <p class="text-gray-600 mb-6">Convert this workout to formats compatible with MyWhoosh, Rouvy, and other training platforms.</p>
                    
                    <!-- FTP Input -->
                    <div class="bg-white p-4 rounded-lg border border-purple-200 mb-6">
                        <label for="ftpInput" class="block text-sm font-medium text-gray-700 mb-2">Your FTP (watts):</label>
                        <div class="flex items-center space-x-3">
                            <input type="number" id="ftpInput" value="250" min="100" max="500" 
                                   class="flex-1 px-3 py-2 border border-gray-300 rounded-lg focus:outline-none focus:ring-2 focus:ring-purple-500 focus:border-purple-500" />
                            <span class="text-xs text-gray-500">Used for ERG file conversion</span>
                        </div>
                    </div>
                    
                    <!-- Export Buttons -->
                    <div class="grid grid-cols-1 md:grid-cols-2 gap-4 mb-6">
                        <button id="exportERG" class="group bg-white hover:bg-gray-50 border-2 border-green-300 hover:border-green-400 rounded-xl p-4 transition-all duration-200">
                            <div class="flex items-center justify-between mb-2">
                                <span class="text-lg font-semibold text-gray-800">📥 ERG File</span>
                                <svg class="w-5 h-5 text-gray-400 group-hover:text-green-600" fill="none" stroke="currentColor" viewBox="0 0 24 24">
                                    <path stroke-linecap="round" stroke-linejoin="round" stroke-width="2" d="M4 16v1a3 3 0 003 3h10a3 3 0 003-3v-1m-4-4l-4 4m0 0l-4-4m4 4V4"></path>
                                </svg>
                            </div>
                            <span class="text-sm text-gray-500">Compatible with most platforms</span>
                        </button>
                        <button id="exportMRC" class="group bg-white hover:bg-gray-50 border-2 border-orange-300 hover:border-orange-400 rounded-xl p-4 transition-all duration-200">
                            <div class="flex items-center justify-between mb-2">
                                <span class="text-lg font-semibold text-gray-800">📥 MRC File</span>
                                <svg class="w-5 h-5 text-gray-400 group-hover:text-orange-600" fill="none" stroke="currentColor" viewBox="0 0 24 24">
                                    <path stroke-linecap="round" stroke-linejoin="round" stroke-width="2" d="M4 16v1a3 3 0 003 3h10a3 3 0 003-3v-1m-4-4l-4 4m0 0l-4-4m4 4V4"></path>
                                </svg>
                            </div>
                            <span class="text-sm text-gray-500">TrainerRoad format</span>
                        </button>
                    </div>
                    
                    <!-- Platform Compatibility -->
                    <div class="bg-white p-4 rounded-lg border border-purple-200">
                        <h4 class="font-semibold text-gray-800 mb-3">Platform Compatibility:</h4>
                        <div class="grid grid-cols-1 md:grid-cols-2 gap-2 text-sm">
                            <div class="flex items-center">
                                <div class="w-2 h-2 bg-blue-500 rounded-full mr-2"></div>
                                <span><strong>MyWhoosh:</strong> ERG/MRC files</span>
                            </div>
                            <div class="flex items-center">
                                <div class="w-2 h-2 bg-green-500 rounded-full mr-2"></div>
                                <span><strong>Rouvy:</strong> ERG/MRC/ZWO files</span>
                            </div>
                            <div class="flex items-center">
                                <div class="w-2 h-2 bg-purple-500 rounded-full mr-2"></div>
                                <span><strong>TrainerRoad:</strong> ERG/MRC files</span>
                            </div>
                            <div class="flex items-center">
                                <div class="w-2 h-2 bg-orange-500 rounded-full mr-2"></div>
                                <span><strong>Others:</strong> Most support ERG</span>
                            </div>
                        </div>
                    </div>
                </div>
            </div>
        </div>

        <!-- Segment Details Panel -->
        <div id="segmentDetails" class="bg-white/95 backdrop-blur-sm rounded-2xl shadow-2xl border border-white/20 overflow-hidden mb-8" style="display: none;">
            <div class="bg-gradient-to-r from-gray-800 to-gray-900 px-6 py-4 flex items-center justify-between">
                <div class="flex items-center">
                    <svg class="w-5 h-5 text-white mr-2" fill="none" stroke="currentColor" viewBox="0 0 24 24">
                        <path stroke-linecap="round" stroke-linejoin="round" stroke-width="2" d="M9 17V7m0 10a2 2 0 01-2 2H5a2 2 0 01-2-2V7a2 2 0 012-2h2a2 2 0 012 2m0 10a2 2 0 002 2h2a2 2 0 002-2M9 7a2 2 0 012-2h2a2 2 0 012 2m0 10V7m0 10a2 2 0 002 2h2a2 2 0 002-2V7a2 2 0 00-2-2H5a2 2 0 00-2 2v10a2 2 0 002 2h2a2 2 0 002-2"></path>
                    </svg>
                    <h3 class="text-lg font-semibold text-white">Workout Segments</h3>
                </div>
                <button id="toggleSegments" class="w-8 h-8 bg-white/20 hover:bg-white/30 rounded-full flex items-center justify-center text-white font-bold transition-all duration-200" title="Collapse">−</button>
            </div>
            <div class="p-6">
                <div id="segmentList" class="space-y-3"></div>
            </div>
        </div>

        <!-- Instructions Panel -->
        <div class="bg-white/90 backdrop-blur-sm rounded-2xl shadow-xl border border-white/20 p-8 mb-8">
            <div class="flex items-center mb-6">
                <svg class="w-6 h-6 text-indigo-600 mr-3" fill="none" stroke="currentColor" viewBox="0 0 24 24">
                    <path stroke-linecap="round" stroke-linejoin="round" stroke-width="2" d="M13 16h-1v-4h-1m1-4h.01M21 12a9 9 0 11-18 0 9 9 0 0118 0z"></path>
                </svg>
                <h3 class="text-2xl font-bold text-gray-800">How to Use</h3>
            </div>
            <div class="grid grid-cols-1 md:grid-cols-2 gap-8">
                <div>
                    <ol class="space-y-4 text-gray-600">
                        <li class="flex items-start">
                            <span class="flex-shrink-0 w-6 h-6 bg-indigo-600 text-white text-sm font-bold rounded-full flex items-center justify-center mr-3 mt-0.5">1</span>
                            <span>Upload your Zwift workout file (.zwo) or try the sample workout</span>
                        </li>
                        <li class="flex items-start">
                            <span class="flex-shrink-0 w-6 h-6 bg-indigo-600 text-white text-sm font-bold rounded-full flex items-center justify-center mr-3 mt-0.5">2</span>
                            <span>View the interactive power profile graph with power zone visualization</span>
                        </li>
                        <li class="flex items-start">
                            <span class="flex-shrink-0 w-6 h-6 bg-indigo-600 text-white text-sm font-bold rounded-full flex items-center justify-center mr-3 mt-0.5">3</span>
                            <span>Hover over the chart to see detailed segment information</span>
                        </li>
                        <li class="flex items-start">
                            <span class="flex-shrink-0 w-6 h-6 bg-indigo-600 text-white text-sm font-bold rounded-full flex items-center justify-center mr-3 mt-0.5">4</span>
                            <span>Edit, scale, and export your workouts to different formats</span>
                        </li>
                    </ol>
                </div>
                <div class="bg-gradient-to-br from-blue-50 to-indigo-50 p-6 rounded-xl border border-blue-200">
                    <h4 class="font-semibold text-gray-800 mb-3">📊 Understanding the Data</h4>
                    <div class="space-y-2 text-sm text-gray-600">
                        <div><strong>Power Values:</strong> Shown as percentage of FTP (Functional Threshold Power)</div>
                        <div><strong>TSS:</strong> Training Stress Score quantifies workout intensity</div>
                        <div><strong>Zones:</strong> Color-coded power zones from recovery to neuromuscular</div>
                        <div><strong>Segments:</strong> Individual workout intervals with specific power targets</div>
                    </div>
                </div>
            </div>
        </div>
    </div>

    

    <script type="module" src="themes.js"></script>
    <script type="module" src="shortcuts.js"></script>
    <script type="module" src="error-handler.js"></script>
    <script type="module" src="loading-manager.js"></script>
    <script type="module" src="keyboard-navigation.js"></script>
    <script type="module" src="mobile-enhancements.js"></script>
    <script type="module" src="components/ui.js"></script>
    <script type="module" src="modern-ui-upgrade.js"></script>
<<<<<<< HEAD
    <script type="module" src="comparison.js"></script>
=======
    <script type="module" src="editor.js"></script>
>>>>>>> 17248b56
    <script type="module" src="script.js"></script>
    
    <!-- Toast Notification -->
    <div id="toastNotification" class="fixed bottom-8 left-1/2 transform -translate-x-1/2 bg-gray-900/95 text-white px-4 py-3 rounded-lg shadow-2xl backdrop-blur-sm transition-all duration-300 opacity-0 pointer-events-none z-50">
        <div class="flex items-center space-x-2">
            <svg class="w-5 h-5" fill="none" stroke="currentColor" viewBox="0 0 24 24">
                <path stroke-linecap="round" stroke-linejoin="round" stroke-width="2" d="M13 16h-1v-4h-1m1-4h.01M21 12a9 9 0 11-18 0 9 9 0 0118 0z"></path>
            </svg>
            <span class="font-medium"></span>
        </div>
    </div>
</body>
</html><|MERGE_RESOLUTION|>--- conflicted
+++ resolved
@@ -479,11 +479,8 @@
     <script type="module" src="mobile-enhancements.js"></script>
     <script type="module" src="components/ui.js"></script>
     <script type="module" src="modern-ui-upgrade.js"></script>
-<<<<<<< HEAD
     <script type="module" src="comparison.js"></script>
-=======
     <script type="module" src="editor.js"></script>
->>>>>>> 17248b56
     <script type="module" src="script.js"></script>
     
     <!-- Toast Notification -->
